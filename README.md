# Rigid Multiblobs in half-space

Rotational and Translational Diffusion of Confined Rigid Bodies
by Steven Delong, Florencio Balboa, Blaise Delmotte and Aleksandar Donev (donev@courant.nyu.edu)
Courant Institute of Mathematical Sciences.

This package contains several python codes to run simulations of 
rigid bodies made out of _blob particles_ rigidly connected near
a single wall (floor). These codes can compute the
mobility of complex shape objects, solve mobility or resistance problems
for suspensions of many bodies or run deterministic or stochastic 
dynamic simulations.

For the theory behind the numerical methods consult the references:

1. **Brownian Dynamics of Confined Rigid Bodies**, S. Delong, F. Balboa Usabiaga, and A. Donev,
The Journal of Chemical Physics, **143**, 144107 (2015). 
[DOI](http://dx.doi.org/10.1063/1.4932062) [arXiv](http://arxiv.org/abs/1506.08868)

2. **Hydrodynamics of suspensions of passive and active rigid particles: a
  rigid multiblob approach** F. Balboa Usabiaga, B. Kallemov, B. Delmotte,
<<<<<<< HEAD
  A. Pal Singh Bhalla, B. E. Griffith, and A. Donev, 
  Communications in Applied Mathematics and Computational Science,
  **11**, 217 (2016). 
  [DOI](http://dx.doi.org/10.2140/camcos.2016.11.217) [arXiv](http://arxiv.org/abs/1602.02170)
=======
  A. Pal Singh Bhalla, B. E. Griffith, and A. Donev, submitted to
  CAMCoS. [arXiv](http://arxiv.org/abs/1602.02170)
>>>>>>> 98ea75b0

3. **Brownian Dynamics of Active Sphere Suspensions Confined Near a
No-Slip Boundary**, F. Balboa Usabiaga, B. Delmotte and A. Donev,
submitted to The Journal of Chemical Physics. [arXiv](https://arxiv.org/abs/1612.00474)

Several example scripts for simulating immersed rigid bodies near a single
wall are present in subfolders.

For usage see **doc/USAGE.md** (or **doc/USAGE.pdf**).

### Software organization
* **body/**: it contains a class to handle a single rigid body.
* **boomerang/**: stochastic example, see documentation `doc/boomerang.txt`.
* **doc/**: documentation.
* **many_bodyMCMC/**: Monte Carlo code for rigid bodies.
* **mobility/**: it has functions to compute the blob mobility matrix **M** and the
product **Mf**.
* **multi_bodies/**: codes to run simulations of rigid bodies.
* **quaternion_integrator/**: it has a small class to handle quaternions and
the schemes to integrate the equations of motion.
* **sphere/**: the folder contains an example to simulate a sphere
whose center of mass is displaced from the geometric center
(i.e., gravity generates a torque), sedimented near a no-slip wall
in the presence of gravity, as described in Section IV.C in [1](http://dx.doi.org/10.1063/1.4932062).
Unlike the boomerang example this code does not use a rigid
multiblob model of the sphere but rather uses the best known
(semi)analytical approximations to the sphere mobility.
See documentation `doc/boomerang.txt`.
* **stochastic_forcing/**: it contains functions to compute the product
 **M**^{1/2}**z** necessary to perform Brownian simulations.
* **utils.py**: this file has some general functions that would be useful for
general rigid bodies (mostly for analyzing and reading trajectory
data and for logging).<|MERGE_RESOLUTION|>--- conflicted
+++ resolved
@@ -18,16 +18,11 @@
 [DOI](http://dx.doi.org/10.1063/1.4932062) [arXiv](http://arxiv.org/abs/1506.08868)
 
 2. **Hydrodynamics of suspensions of passive and active rigid particles: a
-  rigid multiblob approach** F. Balboa Usabiaga, B. Kallemov, B. Delmotte,
-<<<<<<< HEAD
-  A. Pal Singh Bhalla, B. E. Griffith, and A. Donev, 
-  Communications in Applied Mathematics and Computational Science,
-  **11**, 217 (2016). 
-  [DOI](http://dx.doi.org/10.2140/camcos.2016.11.217) [arXiv](http://arxiv.org/abs/1602.02170)
-=======
-  A. Pal Singh Bhalla, B. E. Griffith, and A. Donev, submitted to
-  CAMCoS. [arXiv](http://arxiv.org/abs/1602.02170)
->>>>>>> 98ea75b0
+rigid multiblob approach** F. Balboa Usabiaga, B. Kallemov, B. Delmotte,
+A. Pal Singh Bhalla, B. E. Griffith, and A. Donev, 
+Communications in Applied Mathematics and Computational Science,
+**11**, 217 (2016). 
+[DOI](http://dx.doi.org/10.2140/camcos.2016.11.217) [arXiv](http://arxiv.org/abs/1602.02170)
 
 3. **Brownian Dynamics of Active Sphere Suspensions Confined Near a
 No-Slip Boundary**, F. Balboa Usabiaga, B. Delmotte and A. Donev,
