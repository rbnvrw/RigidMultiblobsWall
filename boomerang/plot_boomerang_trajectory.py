''' Plot animation of the Boomerang. '''

import matplotlib
matplotlib.use('Agg')
import numpy as np
import os
import sys
sys.path.append('..')
import vtk

import boomerang as bm
from config_local import DATA_DIR
from quaternion_integrator.quaternion import Quaternion
from utils import read_trajectory_from_txt


N_SPHERES = len(bm.M)
TIME_SKIP = 5
WRITE = True

class vtkTimerCallback():
  def __init__(self):
    self.timer_count = 0
    self.n = 1
 
  def execute(self,obj,event):
    print self.timer_count
    r_vectors = bm.get_boomerang_r_vectors_15(
      self.locations[self.n*TIME_SKIP], 
      Quaternion(self.orientations[self.n*TIME_SKIP]))

    for k in range(N_SPHERES):
      self.sources[k].SetCenter(r_vectors[k][0], r_vectors[k][1],
                                r_vectors[k][2])
    iren = obj
    iren.GetRenderWindow().Render()
    if WRITE:
      self.w2if.Update()
      self.w2if.Modified()
      self.lwr.SetFileName(os.path.join(
          '.', 'figures',
          'frame'+ ('%03d' % self.n)+'.png'))
      self.lwr.Write()
    self.timer_count += 0.1
    self.n += 1


if __name__ == '__main__':
  # Data file name where trajectory data is stored.
  data_name = sys.argv[1]

  #######
  data_file_name = os.path.join(DATA_DIR, 'boomerang', data_name)
  
  params, locations, orientations = read_trajectory_from_txt(data_file_name)

  print 'Parameters are : ', params

  initial_r_vectors = bm.get_boomerang_r_vectors_15(
    locations[0], Quaternion(orientations[0]))

  # Create blobs
  blob_sources = []
  for k in range(N_SPHERES):
    blob_sources.append(vtk.vtkSphereSource())
    blob_sources[k].SetCenter(initial_r_vectors[0][0],
                              initial_r_vectors[0][1],
                              initial_r_vectors[0][2])
    blob_sources[k].SetRadius(bm.A)

  wall_source = vtk.vtkCubeSource()
  wall_source.SetCenter(0., 0., -0.125)
  wall_source.SetXLength(15.)
  wall_source.SetYLength(15.)
  wall_source.SetZLength(0.25)


  #Create a blob mappers and blob actors
  blob_mappers = []
  blob_actors = []
  for k in range(N_SPHERES):
    blob_mappers.append(vtk.vtkPolyDataMapper())
    blob_mappers[k].SetInputConnection(blob_sources[k].GetOutputPort())
    blob_actors.append(vtk.vtkActor())
    blob_actors[k].SetMapper(blob_mappers[k])
    blob_actors[k].GetProperty().SetColor(0, 0, 1)

  # Set up wall actor and mapper
  wall_mapper = vtk.vtkPolyDataMapper()
  wall_mapper.SetInputConnection(wall_source.GetOutputPort())
  wall_actor = vtk.vtkActor()
  wall_actor.SetMapper(wall_mapper)
  wall_actor.GetProperty().SetColor(0.5, 0.5, 0.5)

  # Create camera
  camera = vtk.vtkCamera()
  camera.SetPosition(0., -25., 5.)
  camera.SetFocalPoint(0., 0., 0.)
  camera.SetViewAngle(38.)

  # Setup a renderer, render window, and interactor
  renderer = vtk.vtkRenderer()
  renderer.SetActiveCamera(camera)
  renderWindow = vtk.vtkRenderWindow()
#  renderWindow.SetSize(1000, 1000)

  renderWindow.AddRenderer(renderer);
  renderWindowInteractor = vtk.vtkRenderWindowInteractor()
  renderWindowInteractor.SetRenderWindow(renderWindow)

  #Add the actors to the scene
  for k in range(len(bm.M)):
    renderer.AddActor(blob_actors[k])

  renderer.AddActor(wall_actor)
  renderer.SetBackground(0.9, 0.9, 0.9) # Background color off white

  #Render and interact
  renderWindow.Render()
  
  # Initialize must be called prior to creating timer events.
  renderWindowInteractor.Initialize()

  # Set up writer for pngs so we can save a movie.
  w2if = vtk.vtkWindowToImageFilter()
  w2if.SetInput(renderWindow)
  w2if.Update()
  w2if.ReadFrontBufferOff()
  lwr = vtk.vtkPNGWriter()
  lwr.SetInput( w2if.GetOutput() )

  # Sign up to receive TimerEvent
  cb = vtkTimerCallback()
  cb.actors = blob_actors
  cb.lwr = lwr
  cb.w2if = w2if
  cb.sources = blob_sources
  cb.locations = locations
  cb.orientations = orientations
  renderWindowInteractor.AddObserver('TimerEvent', cb.execute)
  timerId = renderWindowInteractor.CreateRepeatingTimer(300);
  
  #start the interaction and timer
  renderWindowInteractor.Start()

<<<<<<< HEAD
  # fig = plt.figure()
  # ax = Axes3D(fig)
  # ax.set_xlim3d(x_lim)
  # ax.set_ylim3d(y_lim)
  # ax.set_zlim3d(z_lim)
  
  # wall_x = [x_lim[0] + k*(x_lim[1] - x_lim[0])/20. for k in range(20) ]
  # for k in range(19):
  #   wall_x += [x_lim[0] + k*(x_lim[1] - x_lim[0])/20. for k in range(20) ]

  # wall_y = [y_lim[0] for _ in range(20)]
  # for k in range(19):
  #   wall_y += [y_lim[0] + k*(y_lim[1] - y_lim[0])/20. for _ in range(20)]


  # wall, = ax.plot(wall_x, wall_y, np.zeros(400), 'k.')
  # blobs, = ax.plot([], [], [], 'bo', ms=24)
  # connectors, = ax.plot([], [], [], 'b-', lw=2)


  # def init_animation():
  #   ''' Initialize 3D animation. '''
  #   r_vectors = bm.get_boomerang_r_vectors(locations[0], 
  #                                          Quaternion(orientations[0]))
  #   blobs.set_data([r_vectors[k][0] for k in range(len(r_vectors))], 
  #                  [r_vectors[k][1] for k in range(len(r_vectors))])
  #   blobs.set_3d_properties([r_vectors[k][2] for k in range(len(r_vectors))])
  #   connectors.set_data([r_vectors[k][0] for k in range(len(r_vectors))],
  #                      [r_vectors[k][1] for k in range(len(r_vectors))])
  #   connectors.set_3d_properties([r_vectors[k][2] for k in range(len(r_vectors))])

    
  # def update(n):
  #   ''' Update the boomerang animation '''
  #   location = locations[n]
  #   orientation = orientations[n]
  #   r_vectors = bm.get_boomerang_r_vectors(location, 
  #                                          Quaternion(orientation))
  #   blobs.set_data([r_vectors[k][0] for k in range(len(r_vectors))], 
  #                  [r_vectors[k][1] for k in range(len(r_vectors))])
  #   blobs.set_3d_properties([r_vectors[k][2] for k in range(len(r_vectors))])
  #   connectors.set_data([r_vectors[k][0] for k in range(len(r_vectors))],
  #                      [r_vectors[k][1] for k in range(len(r_vectors))])
  #   connectors.set_3d_properties([r_vectors[k][2] for k in range(len(r_vectors))])
    

# anim = animation.FuncAnimation(fig, update, init_func=init_animation, 
#                                frames=3818, interval=1, blit=True)
# anim.save(os.path.join('figures','boomerang.mp4'), fps=30, writer='ffmpeg')
=======
  
>>>>>>> dfe1979e
<|MERGE_RESOLUTION|>--- conflicted
+++ resolved
@@ -142,57 +142,3 @@
   
   #start the interaction and timer
   renderWindowInteractor.Start()
-
-<<<<<<< HEAD
-  # fig = plt.figure()
-  # ax = Axes3D(fig)
-  # ax.set_xlim3d(x_lim)
-  # ax.set_ylim3d(y_lim)
-  # ax.set_zlim3d(z_lim)
-  
-  # wall_x = [x_lim[0] + k*(x_lim[1] - x_lim[0])/20. for k in range(20) ]
-  # for k in range(19):
-  #   wall_x += [x_lim[0] + k*(x_lim[1] - x_lim[0])/20. for k in range(20) ]
-
-  # wall_y = [y_lim[0] for _ in range(20)]
-  # for k in range(19):
-  #   wall_y += [y_lim[0] + k*(y_lim[1] - y_lim[0])/20. for _ in range(20)]
-
-
-  # wall, = ax.plot(wall_x, wall_y, np.zeros(400), 'k.')
-  # blobs, = ax.plot([], [], [], 'bo', ms=24)
-  # connectors, = ax.plot([], [], [], 'b-', lw=2)
-
-
-  # def init_animation():
-  #   ''' Initialize 3D animation. '''
-  #   r_vectors = bm.get_boomerang_r_vectors(locations[0], 
-  #                                          Quaternion(orientations[0]))
-  #   blobs.set_data([r_vectors[k][0] for k in range(len(r_vectors))], 
-  #                  [r_vectors[k][1] for k in range(len(r_vectors))])
-  #   blobs.set_3d_properties([r_vectors[k][2] for k in range(len(r_vectors))])
-  #   connectors.set_data([r_vectors[k][0] for k in range(len(r_vectors))],
-  #                      [r_vectors[k][1] for k in range(len(r_vectors))])
-  #   connectors.set_3d_properties([r_vectors[k][2] for k in range(len(r_vectors))])
-
-    
-  # def update(n):
-  #   ''' Update the boomerang animation '''
-  #   location = locations[n]
-  #   orientation = orientations[n]
-  #   r_vectors = bm.get_boomerang_r_vectors(location, 
-  #                                          Quaternion(orientation))
-  #   blobs.set_data([r_vectors[k][0] for k in range(len(r_vectors))], 
-  #                  [r_vectors[k][1] for k in range(len(r_vectors))])
-  #   blobs.set_3d_properties([r_vectors[k][2] for k in range(len(r_vectors))])
-  #   connectors.set_data([r_vectors[k][0] for k in range(len(r_vectors))],
-  #                      [r_vectors[k][1] for k in range(len(r_vectors))])
-  #   connectors.set_3d_properties([r_vectors[k][2] for k in range(len(r_vectors))])
-    
-
-# anim = animation.FuncAnimation(fig, update, init_func=init_animation, 
-#                                frames=3818, interval=1, blit=True)
-# anim.save(os.path.join('figures','boomerang.mp4'), fps=30, writer='ffmpeg')
-=======
-  
->>>>>>> dfe1979e
