''' Plot animation of the Boomerang. '''

import matplotlib
matplotlib.use('Agg')
import numpy as np
import os
import sys
sys.path.append('..')
import vtk

import boomerang as bm
from config_local import DATA_DIR
from quaternion_integrator.quaternion import Quaternion
from utils import read_trajectory_from_txt


N_SPHERES = len(bm.M)
TIME_SKIP = 5
WRITE = True

class vtkTimerCallback():
  def __init__(self):
    self.timer_count = 0
    self.n = 1
 
  def execute(self,obj,event):
    print self.timer_count
    r_vectors = bm.get_boomerang_r_vectors_15(
      self.locations[self.n*TIME_SKIP], 
      Quaternion(self.orientations[self.n*TIME_SKIP]))

    for k in range(N_SPHERES):
      self.sources[k].SetCenter(r_vectors[k][0], r_vectors[k][1],
                                r_vectors[k][2])
    iren = obj
    iren.GetRenderWindow().Render()
    if WRITE:
      self.w2if.Modified()
      self.lwr.SetFileName(os.path.join(
          '.', 'figures',
          'frame'+ ('%03d' % self.n)+'.png'))
      self.lwr.Write()
    self.timer_count += 0.1
    self.n += 1


if __name__ == '__main__':
  # Data file name where trajectory data is stored.
  data_name = sys.argv[1]

  # x_lim = [-5., 5.]
  # y_lim = [-5., 5.]
  # z_lim = [-0.5, 9.5]

  #######
  data_file_name = os.path.join(DATA_DIR, 'boomerang', data_name)
  
  params, locations, orientations = read_trajectory_from_txt(data_file_name)

  print 'Parameters are : ', params

  initial_r_vectors = bm.get_boomerang_r_vectors_15(
    locations[0], Quaternion(orientations[0]))

  # Create blobs
  blob_sources = []
  for k in range(N_SPHERES):
    blob_sources.append(vtk.vtkSphereSource())
    blob_sources[k].SetCenter(initial_r_vectors[0][0],
                              initial_r_vectors[0][1],
                              initial_r_vectors[0][2])
    blob_sources[k].SetRadius(bm.A)

  wall_source = vtk.vtkCubeSource()
  wall_source.SetCenter(0., 0., -0.125)
  wall_source.SetXLength(20.)
  wall_source.SetYLength(20.)
  wall_source.SetZLength(0.25)


  #Create a blob mappers and blob actors
  blob_mappers = []
  blob_actors = []
  for k in range(N_SPHERES):
    blob_mappers.append(vtk.vtkPolyDataMapper())
    blob_mappers[k].SetInputConnection(blob_sources[k].GetOutputPort())
    blob_actors.append(vtk.vtkActor())
    blob_actors[k].SetMapper(blob_mappers[k])
    blob_actors[k].GetProperty().SetColor(0, 0, 1)

  # Set up wall actor and mapper
  wall_mapper = vtk.vtkPolyDataMapper()
  wall_mapper.SetInputConnection(wall_source.GetOutputPort())
  wall_actor = vtk.vtkActor()
  wall_actor.SetMapper(wall_mapper)
  wall_actor.GetProperty().SetColor(0.5, 0.5, 0.5)

  # Create camera
  camera = vtk.vtkCamera()
  camera.SetPosition(0., -30., 14.)
  camera.SetFocalPoint(0., 0., 0.)
  camera.SetViewAngle(37.)

  # Setup a renderer, render window, and interactor
  renderer = vtk.vtkRenderer()
  renderer.SetActiveCamera(camera)
  renderWindow = vtk.vtkRenderWindow()
#  renderWindow.SetSize(1000, 1000)

  renderWindow.AddRenderer(renderer);
  renderWindowInteractor = vtk.vtkRenderWindowInteractor()
  renderWindowInteractor.SetRenderWindow(renderWindow)

  #Add the actors to the scene
  for k in range(len(bm.M)):
    renderer.AddActor(blob_actors[k])

  renderer.AddActor(wall_actor)
  renderer.SetBackground(0.9, 0.9, 0.9) # Background color off white

  #Render and interact
  renderWindow.Render()
  
  # Initialize must be called prior to creating timer events.
  renderWindowInteractor.Initialize()

  # Set up writer for pngs so we can save a movie.
  w2if = vtk.vtkWindowToImageFilter()
  w2if.SetInput(renderWindow)
  lwr = vtk.vtkPNGWriter()
  lwr.SetInput( w2if.GetOutput() )

  # Sign up to receive TimerEvent
  cb = vtkTimerCallback()
  cb.actors = blob_actors
  cb.lwr = lwr
  cb.w2if = w2if
  cb.sources = blob_sources
  cb.locations = locations
  cb.orientations = orientations
  renderWindowInteractor.AddObserver('TimerEvent', cb.execute)
  timerId = renderWindowInteractor.CreateRepeatingTimer(300);
  
  #start the interaction and timer
  renderWindowInteractor.Start()

  # fig = plt.figure()
  # ax = Axes3D(fig)
  # ax.set_xlim3d(x_lim)
  # ax.set_ylim3d(y_lim)
  # ax.set_zlim3d(z_lim)
  
  # wall_x = [x_lim[0] + k*(x_lim[1] - x_lim[0])/20. for k in range(20) ]
  # for k in range(19):
  #   wall_x += [x_lim[0] + k*(x_lim[1] - x_lim[0])/20. for k in range(20) ]

  # wall_y = [y_lim[0] for _ in range(20)]
  # for k in range(19):
  #   wall_y += [y_lim[0] + k*(y_lim[1] - y_lim[0])/20. for _ in range(20)]


  # wall, = ax.plot(wall_x, wall_y, np.zeros(400), 'k.')
  # blobs, = ax.plot([], [], [], 'bo', ms=24)
  # connectors, = ax.plot([], [], [], 'b-', lw=2)


  # def init_animation():
  #   ''' Initialize 3D animation. '''
  #   r_vectors = bm.get_boomerang_r_vectors(locations[0], 
  #                                          Quaternion(orientations[0]))
  #   blobs.set_data([r_vectors[k][0] for k in range(len(r_vectors))], 
  #                  [r_vectors[k][1] for k in range(len(r_vectors))])
  #   blobs.set_3d_properties([r_vectors[k][2] for k in range(len(r_vectors))])
  #   connectors.set_data([r_vectors[k][0] for k in range(len(r_vectors))],
  #                      [r_vectors[k][1] for k in range(len(r_vectors))])
  #   connectors.set_3d_properties([r_vectors[k][2] for k in range(len(r_vectors))])

    
  # def update(n):
  #   ''' Update the boomerang animation '''
  #   location = locations[n]
  #   orientation = orientations[n]
  #   r_vectors = bm.get_boomerang_r_vectors(location, 
  #                                          Quaternion(orientation))
  #   blobs.set_data([r_vectors[k][0] for k in range(len(r_vectors))], 
  #                  [r_vectors[k][1] for k in range(len(r_vectors))])
  #   blobs.set_3d_properties([r_vectors[k][2] for k in range(len(r_vectors))])
  #   connectors.set_data([r_vectors[k][0] for k in range(len(r_vectors))],
  #                      [r_vectors[k][1] for k in range(len(r_vectors))])
  #   connectors.set_3d_properties([r_vectors[k][2] for k in range(len(r_vectors))])
    

# anim = animation.FuncAnimation(fig, update, init_func=init_animation, 
#                                frames=3818, interval=1, blit=True)
# anim.save(os.path.join('figures','boomerang.mp4'), fps=30, writer='ffmpeg')

  
<<<<<<< HEAD
anim = animation.FuncAnimation(fig, update, init_func=init_animation, 
                               frames=800, interval=30, blit=True)
anim.save(os.path.join('figures','boomerang.mp4'), fps=30, writer='ffmpeg')
=======
>>>>>>> 4c4490f9
<|MERGE_RESOLUTION|>--- conflicted
+++ resolved
@@ -47,10 +47,6 @@
 if __name__ == '__main__':
   # Data file name where trajectory data is stored.
   data_name = sys.argv[1]
-
-  # x_lim = [-5., 5.]
-  # y_lim = [-5., 5.]
-  # z_lim = [-0.5, 9.5]
 
   #######
   data_file_name = os.path.join(DATA_DIR, 'boomerang', data_name)
@@ -193,11 +189,3 @@
 # anim = animation.FuncAnimation(fig, update, init_func=init_animation, 
 #                                frames=3818, interval=1, blit=True)
 # anim.save(os.path.join('figures','boomerang.mp4'), fps=30, writer='ffmpeg')
-
-  
-<<<<<<< HEAD
-anim = animation.FuncAnimation(fig, update, init_func=init_animation, 
-                               frames=800, interval=30, blit=True)
-anim.save(os.path.join('figures','boomerang.mp4'), fps=30, writer='ffmpeg')
-=======
->>>>>>> 4c4490f9
