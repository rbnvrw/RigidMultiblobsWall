''' Plot animation of the Boomerang. '''

import numpy as np
import os
import sys
sys.path.append('..')
import vtk

import boomerang as bm
from config_local import DATA_DIR
from quaternion_integrator.quaternion import Quaternion
from utils import read_trajectory_from_txt


N_SPHERES = len(bm.M)
TIME_SKIP = 8
WRITE = True
DRAW_COH = True

class vtkTimerCallback():
  def __init__(self):
    self.timer_count = 0
    self.n = 1
 
  def execute(self,obj,event):
    print self.timer_count
#    self.textActor.SetInput('Time: %s' % self.timer_count)
    r_vectors = bm.get_boomerang_r_vectors_15(
      self.locations[self.n*TIME_SKIP], 
      Quaternion(self.orientations[self.n*TIME_SKIP]))

    for k in range(N_SPHERES):
      self.sources[k].SetCenter(r_vectors[k][0], r_vectors[k][1],
                                r_vectors[k][2])
    if DRAW_COH:
      coh = bm.calculate_boomerang_coh(
        self.locations[self.n*TIME_SKIP], 
        Quaternion(self.orientations[self.n*TIME_SKIP]))
      cod = bm.calculate_boomerang_cod(
        self.locations[self.n*TIME_SKIP], 
        Quaternion(self.orientations[self.n*TIME_SKIP]))
      self.coh_source.SetCenter(coh)
      self.cod_source.SetCenter(cod)

    iren = obj
    iren.GetRenderWindow().Render()
    if WRITE:
      self.w2if.Update()
      self.w2if.Modified()
      self.lwr.SetFileName(os.path.join(
          '.', 'figures',
          'frame'+ ('%03d' % self.n)+'.png'))
      self.lwr.Write()
    self.timer_count += 0.01*TIME_SKIP
    self.n += 1


if __name__ == '__main__':
  # Data file name where trajectory data is stored.
  data_name = sys.argv[1]

  #######
  data_file_name = os.path.join(DATA_DIR, 'boomerang', data_name)
  
  params, locations, orientations = read_trajectory_from_txt(data_file_name)

  print 'Parameters are : ', params

  initial_r_vectors = bm.get_boomerang_r_vectors_15(
    locations[0], Quaternion(orientations[0]))

  # Create blobs
  blob_sources = []
  for k in range(N_SPHERES):
    blob_sources.append(vtk.vtkSphereSource())
    blob_sources[k].SetCenter(initial_r_vectors[0][0],
                              initial_r_vectors[0][1],
                              initial_r_vectors[0][2])
    blob_sources[k].SetRadius(bm.A)

  if DRAW_COH:
    coh_source = vtk.vtkSphereSource()
    coh_point = bm.calculate_boomerang_coh(
      locations[0], Quaternion(orientations[0]))
    coh_source.SetCenter(coh_point)
    coh_source.SetRadius(0.1)
    cod_source = vtk.vtkSphereSource()
    cod_point = bm.calculate_boomerang_cod(
      locations[0], Quaternion(orientations[0]))
    cod_source.SetCenter(coh_point)
    cod_source.SetRadius(0.1)

  wall_source = vtk.vtkCubeSource()
  wall_source.SetCenter(0., 0., -0.125)
<<<<<<< HEAD
  wall_source.SetXLength(10.)
  wall_source.SetYLength(10.)
=======
  wall_source.SetXLength(4.5)
  wall_source.SetYLength(4.5)
>>>>>>> 8598f878
  wall_source.SetZLength(0.25)


  #Create a blob mappers and blob actors
  blob_mappers = []
  blob_actors = []
  for k in range(N_SPHERES):
    blob_mappers.append(vtk.vtkPolyDataMapper())
    blob_mappers[k].SetInputConnection(blob_sources[k].GetOutputPort())
    blob_actors.append(vtk.vtkActor())
    blob_actors[k].SetMapper(blob_mappers[k])
    blob_actors[k].GetProperty().SetColor(1, 0, 0)
  
  if DRAW_COH:
    coh_mapper = vtk.vtkPolyDataMapper()
    coh_mapper.SetInputConnection(coh_source.GetOutputPort())
    coh_actor = vtk.vtkActor()
    coh_actor.SetMapper(coh_mapper)
    coh_actor.GetProperty().SetColor(5., 5., 1.)
    cod_mapper = vtk.vtkPolyDataMapper()
    cod_mapper.SetInputConnection(cod_source.GetOutputPort())
    cod_actor = vtk.vtkActor()
    cod_actor.SetMapper(cod_mapper)
    cod_actor.GetProperty().SetColor(0., 0., 1.)


  # Set up wall actor and mapper
  wall_mapper = vtk.vtkPolyDataMapper()
  wall_mapper.SetInputConnection(wall_source.GetOutputPort())
  wall_actor = vtk.vtkActor()
  wall_actor.SetMapper(wall_mapper)
  wall_actor.GetProperty().SetColor(0.4, 0.95, 0.4)

  # Create camera
  camera = vtk.vtkCamera()
  # Close
<<<<<<< HEAD
  camera.SetPosition(0., -10., 4.)
=======
  camera.SetPosition(0., -6., 2.)
>>>>>>> 8598f878
  camera.SetFocalPoint(0., 0., 1.)
  camera.SetViewAngle(37.)

  # Setup a renderer, render window, and interactor
  renderer = vtk.vtkRenderer()
  renderer.SetActiveCamera(camera)
  renderWindow = vtk.vtkRenderWindow()
  renderWindow.SetSize(1000, 1000)

  renderWindow.AddRenderer(renderer);
  renderWindowInteractor = vtk.vtkRenderWindowInteractor()
  renderWindowInteractor.SetRenderWindow(renderWindow)

  #Add the actors to the scene
  for k in range(len(bm.M)):
    renderer.AddActor(blob_actors[k])

  if DRAW_COH:
    renderer.AddActor(coh_actor)
    renderer.AddActor(cod_actor)

  renderer.AddActor(wall_actor)
  renderer.SetBackground(0.9, 0.9, 0.9) # Background color off white

  #Render and interact
  renderWindow.Render()
  
  # Initialize must be called prior to creating timer events.
  renderWindowInteractor.Initialize()

  # Set up writer for pngs so we can save a movie.
  w2if = vtk.vtkWindowToImageFilter()
  w2if.SetInput(renderWindow)
  w2if.SetMagnification(1.5)
  w2if.Update()
  w2if.ReadFrontBufferOff()
  lwr = vtk.vtkPNGWriter()
  lwr.SetInput( w2if.GetOutput() )

  # Set up text
  textActor = vtk.vtkTextActor()
  textActor.GetTextProperty().SetFontSize (24)
  textActor.SetDisplayPosition(400, 120)
<<<<<<< HEAD
 # renderer.AddActor2D(textActor)
=======
#  renderer.AddActor2D(textActor)
>>>>>>> 8598f878
  textActor.SetInput("Hello world")
  textActor.GetTextProperty().SetColor( 0.0, 0.0, 0.0 )
 

  # Sign up to receive TimerEvent
  cb = vtkTimerCallback()
  cb.actors = blob_actors
  cb.lwr = lwr
  cb.w2if = w2if
  cb.sources = blob_sources
  if DRAW_COH:
    cb.coh_source = coh_source
    cb.cod_source = cod_source
  cb.locations = locations
  cb.orientations = orientations
#  cb.textActor = textActor
  renderWindowInteractor.AddObserver('TimerEvent', cb.execute)
  timerId = renderWindowInteractor.CreateRepeatingTimer(300);
  
  #start the interaction and timer
  renderWindowInteractor.Start()
<|MERGE_RESOLUTION|>--- conflicted
+++ resolved
@@ -24,7 +24,7 @@
  
   def execute(self,obj,event):
     print self.timer_count
-#    self.textActor.SetInput('Time: %s' % self.timer_count)
+    self.textActor.SetInput('Time: %s' % self.timer_count)
     r_vectors = bm.get_boomerang_r_vectors_15(
       self.locations[self.n*TIME_SKIP], 
       Quaternion(self.orientations[self.n*TIME_SKIP]))
@@ -64,8 +64,6 @@
   
   params, locations, orientations = read_trajectory_from_txt(data_file_name)
 
-  print 'Parameters are : ', params
-
   initial_r_vectors = bm.get_boomerang_r_vectors_15(
     locations[0], Quaternion(orientations[0]))
 
@@ -92,15 +90,9 @@
 
   wall_source = vtk.vtkCubeSource()
   wall_source.SetCenter(0., 0., -0.125)
-<<<<<<< HEAD
   wall_source.SetXLength(10.)
   wall_source.SetYLength(10.)
-=======
-  wall_source.SetXLength(4.5)
-  wall_source.SetYLength(4.5)
->>>>>>> 8598f878
   wall_source.SetZLength(0.25)
-
 
   #Create a blob mappers and blob actors
   blob_mappers = []
@@ -130,16 +122,11 @@
   wall_mapper.SetInputConnection(wall_source.GetOutputPort())
   wall_actor = vtk.vtkActor()
   wall_actor.SetMapper(wall_mapper)
-  wall_actor.GetProperty().SetColor(0.4, 0.95, 0.4)
+  wall_actor.GetProperty().SetColor(0.1, 0.95, 0.1)
 
   # Create camera
   camera = vtk.vtkCamera()
-  # Close
-<<<<<<< HEAD
-  camera.SetPosition(0., -10., 4.)
-=======
-  camera.SetPosition(0., -6., 2.)
->>>>>>> 8598f878
+  camera.SetPosition(0., -20., 5.)
   camera.SetFocalPoint(0., 0., 1.)
   camera.SetViewAngle(37.)
 
@@ -183,12 +170,7 @@
   textActor = vtk.vtkTextActor()
   textActor.GetTextProperty().SetFontSize (24)
   textActor.SetDisplayPosition(400, 120)
-<<<<<<< HEAD
- # renderer.AddActor2D(textActor)
-=======
-#  renderer.AddActor2D(textActor)
->>>>>>> 8598f878
-  textActor.SetInput("Hello world")
+  renderer.AddActor2D(textActor)
   textActor.GetTextProperty().SetColor( 0.0, 0.0, 0.0 )
  
 
@@ -203,7 +185,7 @@
     cb.cod_source = cod_source
   cb.locations = locations
   cb.orientations = orientations
-#  cb.textActor = textActor
+  cb.textActor = textActor
   renderWindowInteractor.AddObserver('TimerEvent', cb.execute)
   timerId = renderWindowInteractor.CreateRepeatingTimer(300);
   
