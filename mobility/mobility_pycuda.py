--- conflicted
+++ resolved
@@ -2336,10 +2336,7 @@
   cuda.memcpy_dtoh(u, u_gpu)
 
   return u
-<<<<<<< HEAD
-  
-=======
->>>>>>> af02dde4
+
 
 def no_wall_mobility_rot_times_force_pycuda(r_vectors, force, eta, a, *args, **kwargs):
 
@@ -2375,10 +2372,7 @@
   cuda.memcpy_dtoh(u, u_gpu)
 
   return u
-<<<<<<< HEAD
-  
-=======
->>>>>>> af02dde4
+
 
 def single_wall_mobility_rot_times_torque_pycuda(r_vectors, torque, eta, a, *args, **kwargs):
 
@@ -2488,12 +2482,8 @@
   u = np.empty_like(t)
   cuda.memcpy_dtoh(u, u_gpu)
 
-<<<<<<< HEAD
   return u  
   
-=======
-  return u
->>>>>>> af02dde4
 
 def no_wall_mobility_trans_times_force_torque_pycuda(r_vectors, force, torque, eta, a, *args, **kwargs):
 
@@ -2717,8 +2707,8 @@
   # Copy data from GPU to CPU (device to host)
   u = np.empty_like(x)
   cuda.memcpy_dtoh(u, u_gpu)
-<<<<<<< HEAD
   return np.reshape(np.float64(u), u.size)
+
 
 def free_surface_mobility_trans_times_force_pycuda(r_vectors, force, eta, a, *args, **kwargs):
    
@@ -2753,6 +2743,3 @@
   u = np.empty_like(f)
   cuda.memcpy_dtoh(u, u_gpu)
   return u
-=======
-  return np.reshape(np.float64(u), u.size)
->>>>>>> af02dde4
