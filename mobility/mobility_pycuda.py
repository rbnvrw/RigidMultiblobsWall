import numpy as np
import pycuda.driver as cuda
import pycuda.autoinit
from pycuda.compiler import SourceModule

mod = SourceModule("""
#include <stdio.h>
/*
 mobilityUFRPY computes the 3x3 RPY mobility
 between blobs i and j normalized with 8 pi eta a
*/
__device__ void mobilityUFRPY(double rx,
			      double ry,
			      double rz,
			      double &Mxx,
			      double &Mxy,
			      double &Mxz,
			      double &Myy,
			      double &Myz,
			      double &Mzz,
			      int i,
                              int j,
                              double invaGPU){
  
  double fourOverThree = 4.0 / 3.0;

  if(i == j){
    Mxx = fourOverThree;
    Mxy = 0;
    Mxz = 0;
    Myy = Mxx;
    Myz = 0;
    Mzz = Mxx;
  }
  else{
    rx = rx * invaGPU; //Normalize distance with hydrodynamic radius
    ry = ry * invaGPU;
    rz = rz * invaGPU;
    double r2 = rx*rx + ry*ry + rz*rz;
    double r = sqrt(r2);
    //We should not divide by zero but std::numeric_limits<double>::min() does not work in the GPU
    //double invr = (r > std::numeric_limits<double>::min()) ? (1.0 / r) : (1.0 / std::numeric_limits<double>::min())
    double invr = 1.0 / r;
    double invr2 = invr * invr;
    double c1, c2;
    if(r>=2){
      c1 = 1 + 2 / (3 * r2);
      c2 = (1 - 2 * invr2) * invr2;
      Mxx = (c1 + c2*rx*rx) * invr;
      Mxy = (     c2*rx*ry) * invr;
      Mxz = (     c2*rx*rz) * invr;
      Myy = (c1 + c2*ry*ry) * invr;
      Myz = (     c2*ry*rz) * invr;
      Mzz = (c1 + c2*rz*rz) * invr;
    }
    else{
      c1 = fourOverThree * (1 - 0.28125 * r); // 9/32 = 0.28125
      c2 = fourOverThree * 0.09375 * invr;    // 3/32 = 0.09375
      Mxx = c1 + c2 * rx*rx ;
      Mxy =      c2 * rx*ry ;
      Mxz =      c2 * rx*rz ;
      Myy = c1 + c2 * ry*ry ;
      Myz =      c2 * ry*rz ;
      Mzz = c1 + c2 * rz*rz ;
    }
  } 
  return;
}


/*
 mobilityUFSingleWallCorrection computes the 3x3 mobility correction due to a wall
 between blobs i and j normalized with 8 pi eta a.
 This uses the expression from the Swan and Brady paper for a finite size particle.
 Mobility is normalize by 8*pi*eta*a.
*/
__device__ void mobilityUFSingleWallCorrection(double rx,
			                       double ry,
			                       double rz,
			                       double &Mxx,
                  			       double &Mxy,
			                       double &Mxz,
                                               double &Myx,
			                       double &Myy,
			                       double &Myz,
                                               double &Mzx,
                                               double &Mzy,
			                       double &Mzz,
			                       int i,
                                               int j,
                                               double invaGPU,
                                               double hj){

  if(i == j){
    double invZi = 1.0 / hj;
    Mxx += -(9*invZi - 2*pow(invZi,3) + pow(invZi,5)) / 12.0;
    Myy += -(9*invZi - 2*pow(invZi,3) + pow(invZi,5)) / 12.0;
    Mzz += -(9*invZi - 4*pow(invZi,3) + pow(invZi,5)) / 6.0;
  }
  else{
    double h_hat = hj / rz;
    double invR = rsqrt(rx*rx + ry*ry + rz*rz); // = 1 / r;
    double ex = rx * invR;
    double ey = ry * invR;
    double ez = rz * invR;
    
    double fact1 = -(3*(1+2*h_hat*(1-h_hat)*ez*ez) * invR + 2*(1-3*ez*ez) * pow(invR,3) - 2*(1-5*ez*ez) * pow(invR,5))  / 3.0;
    double fact2 = -(3*(1-6*h_hat*(1-h_hat)*ez*ez) * invR - 6*(1-5*ez*ez) * pow(invR,3) + 10*(1-7*ez*ez) * pow(invR,5)) / 3.0;
    double fact3 =  ez * (3*h_hat*(1-6*(1-h_hat)*ez*ez) * invR - 6*(1-5*ez*ez) * pow(invR,3) + 10*(2-7*ez*ez) * pow(invR,5)) * 2.0 / 3.0;
    double fact4 =  ez * (3*h_hat*invR - 10*pow(invR,5)) * 2.0 / 3.0;
    double fact5 = -(3*h_hat*h_hat*ez*ez*invR + 3*ez*ez*pow(invR, 3) + (2-15*ez*ez)*pow(invR, 5)) * 4.0 / 3.0;
    
    Mxx += fact1 + fact2 * ex*ex;
    Mxy += fact2 * ex*ey;
    Mxz += fact2 * ex*ez + fact3 * ex;
    Myx += fact2 * ey*ex;
    Myy += fact1 + fact2 * ey*ey;
    Myz += fact2 * ey*ez + fact3 * ey;
    Mzx += fact2 * ez*ex + fact4 * ex;
    Mzy += fact2 * ez*ey + fact4 * ey;
    Mzz += fact1 + fact2 * ez*ez + fact3 * ez + fact4 * ez + fact5;         
  }
}



/*
 velocity_from_force computes the product
 U = M*F
*/
__global__ void velocity_from_force(const double *x,
                                    const double *f,					
                                    double *u,
				    int number_of_blobs,
                                    double eta,
                                    double a,
                                    double Lx,
                                    double Ly,
                                    double Lz){


  int i = blockDim.x * blockIdx.x + threadIdx.x;
  if(i >= number_of_blobs) return;   

  double invaGPU = 1.0 / a;

  double Ux=0;
  double Uy=0;
  double Uz=0;

  double rx, ry, rz;

  double Mxx, Mxy, Mxz;
  double Myx, Myy, Myz;
  double Mzx, Mzy, Mzz;

  int NDIM = 3; // 3 is the spatial dimension
  int ioffset = i * NDIM; 
  int joffset;

  // Determine if the space is pseudo-periodic in any dimension
  // We use a extended unit cell of length L=3*(Lx, Ly, Lz)
  int periodic_x = 0, periodic_y = 0, periodic_z = 0;
  if(Lx > 0){
    periodic_x = 1;
  }
  if(Ly > 0){
    periodic_y = 1;
  }
  if(Lz > 0){
    periodic_z = 1;
  }
  
  // Loop over image boxes and then over particles
  for(int boxX = -periodic_x; boxX <= periodic_x; boxX++){
    for(int boxY = -periodic_y; boxY <= periodic_y; boxY++){
      for(int boxZ = -periodic_z; boxZ <= periodic_z; boxZ++){
	for(int j=0; j<number_of_blobs; j++){
	  joffset = j * NDIM;
	  
	  // Compute vector between particles i and j
	  // rx = x[ioffset    ] - (x[joffset    ] + boxX * Lx);
	  // ry = x[ioffset + 1] - (x[joffset + 1] + boxY * Ly);
	  // rz = x[ioffset + 2] - (x[joffset + 2] + boxZ * Lz);
	  rx = x[ioffset    ] - x[joffset    ];
	  ry = x[ioffset + 1] - x[joffset + 1];
	  rz = x[ioffset + 2] - x[joffset + 2];

	  // Project a vector r to the extended unit cell
	  // centered around (0,0,0) and of size L=3*(Lx, Ly, Lz). If 
	  // any dimension of L is equal or smaller than zero the 
	  // box is assumed to be infinite in that direction.
	  if(Lx > 0){
	    rx = rx - int(rx / Lx + 0.5 * (int(rx>0) - int(rx<0))) * Lx;
            rx = rx + boxX * Lx;
	  }
	  if(Ly > 0){
	    ry = ry - int(ry / Ly + 0.5 * (int(ry>0) - int(ry<0))) * Ly;
            ry = ry + boxY * Ly;
	  }
	  if(Lz > 0){
	    rz = rz - int(rz / Lz + 0.5 * (int(rz>0) - int(rz<0))) * Lz;
            rz = rz + boxZ * Lz;
	  }
  
	  // 1. Compute mobility for pair i-j, if i==j use self-interation
          int j_image = j;
          if(boxX!=0 or boxY!=0 or boxZ!=0){
            j_image = -1;
          }
	  mobilityUFRPY(rx,ry,rz, Mxx,Mxy,Mxz,Myy,Myz,Mzz, i,j_image, invaGPU);
	  Myx = Mxy;
	  Mzx = Mxz;
	  Mzy = Myz;
	  mobilityUFSingleWallCorrection(rx/a, ry/a, (rz+2*x[joffset+2])/a, Mxx,Mxy,Mxz,Myx,Myy,Myz,Mzx,Mzy,Mzz, i,j_image, invaGPU, x[joffset+2]/a);
	  
	  //2. Compute product M_ij * F_j
	  Ux = Ux + (Mxx * f[joffset] + Mxy * f[joffset + 1] + Mxz * f[joffset + 2]);
	  Uy = Uy + (Myx * f[joffset] + Myy * f[joffset + 1] + Myz * f[joffset + 2]);
	  Uz = Uz + (Mzx * f[joffset] + Mzy * f[joffset + 1] + Mzz * f[joffset + 2]);
	}
      }
    }
  }
  //LOOP END

  //3. Save velocity U_i
  double pi = 4.0 * atan(1.0);
  double norm_fact_f = 1.0 / (8 * pi * eta * a);
  u[ioffset    ] = Ux * norm_fact_f;
  u[ioffset + 1] = Uy * norm_fact_f;
  u[ioffset + 2] = Uz * norm_fact_f;

  return;
}



////////// WT //////////////////////////////////////////////////

/*
 mobilityWTRPY computes the 3x3 RPY mobility
 between blobs i and j normalized with 8 pi eta a**3
*/
__device__ void mobilityWTRPY(double rx,
			      double ry,
			      double rz,
			      double &Mxx,
			      double &Mxy,
			      double &Mxz,
			      double &Myy,
			      double &Myz,
			      double &Mzz,
			      int i,
			      int j,
                              double invaGPU){
  
  if(i==j){
    Mxx = 1.0;
    Mxy = 0;
    Mxz = 0;
    Myy = Mxx;
    Myz = 0;
    Mzz = Mxx;
  }
  else{
    rx = rx * invaGPU; //Normalize distance with hydrodynamic radius
    ry = ry * invaGPU;
    rz = rz * invaGPU;
    double r2 = rx*rx + ry*ry + rz*rz;
    double r = sqrt(r2);
    double r3 = r2*r;
    //We should not divide by zero but std::numeric_limits<double>::min() does not work in the GPU
    //double invr = (r > std::numeric_limits<double>::min()) ? (1.0 / r) : (1.0 / std::numeric_limits<double>::min())
    double invr = 1 / r;
    double invr2 = 1 / r2;
    double invr3 = 1 / r3;
    double c1, c2;
    if(r>=2){
      c1 = -0.5;
      c2 = 1.5 * invr2 ;
      Mxx = (c1 + c2*rx*rx) * invr3;
      Mxy = (     c2*rx*ry) * invr3;
      Mxz = (     c2*rx*rz) * invr3;
      Myy = (c1 + c2*ry*ry) * invr3;
      Myz = (     c2*ry*rz) * invr3;
      Mzz = (c1 + c2*rz*rz) * invr3;
    }
    else{
      c1 =  (1 - 0.84375 * r + 0.078125 * r3); // 27/32 = 0.84375, 5/64 = 0.078125
      c2 =  0.28125 * invr - 0.046875 * r;    // 9/32 = 0.28125, 3/64 = 0.046875
      Mxx = c1 + c2 * rx*rx ;
      Mxy =      c2 * rx*ry ;
      Mxz =      c2 * rx*rz ;
      Myy = c1 + c2 * ry*ry ;
      Myz =      c2 * ry*rz ;
      Mzz = c1 + c2 * rz*rz ;
    }
  } 
  return;
}

/*
 mobilityWTSingleWallCorrection computes the 3x3 mobility correction due to a wall
 between blobs i and j normalized with 8 pi eta a. 
 It maps torques to angular velocities.
 This uses the expression from the Swan and Brady paper for a finite size particle.
 Mobility is normalize by 8*pi*eta*a.
*/
__device__ void mobilityWTSingleWallCorrection(double rx,
			                       double ry,
			                       double rz,
			                       double &Mxx,
                  			       double &Mxy,
			                       double &Mxz,
                                               double &Myx,
			                       double &Myy,
			                       double &Myz,
                                               double &Mzx,
                                               double &Mzy,
			                       double &Mzz,
			                       int i,
			                       int j,
                                               double invaGPU,
                                               double hj){
  if(i == j){
    double invZi = 1.0 / hj;
    double invZi3 = pow(invZi,3);
    Mxx += - invZi3 * 0.3125; // 15/48 = 0.3125
    Myy += - invZi3 * 0.3125; // 15/48 = 0.3125
    Mzz += - invZi3 * 0.125; // 3/24 = 0.125
  }
  else{
    double invR = rsqrt(rx*rx + ry*ry + rz*rz); // = 1 / r;
    double invR3 = invR * invR * invR;
    double ex = rx * invR;
    double ey = ry * invR;
    double ez = rz * invR;
    
    double fact1 =  ((1-6*ez*ez) * invR3 ) / 2.0;
    double fact2 = -(9 * invR3) / 6.0;
    double fact3 =  (3 * invR3 * ez);
    double fact4 =  (3 * invR3);
    
    Mxx += fact1 + fact2 * ex*ex + fact4 * ey*ey;
    Mxy += (fact2 - fact4)* ex*ey;
    Mxz += fact2 * ex*ez;
    Myx += (fact2 - fact4)* ex*ey;
    Myy += fact1 + fact2 * ey*ey + fact4 * ex*ex;
    Myz += fact2 * ey*ez;
    Mzx += fact2 * ez*ex + fact3 * ex;
    Mzy += fact2 * ez*ey + fact3 * ey;
    Mzz += fact1 + fact2 * ez*ez + fact3 * ez;         
  }
}

/*
 rotation_from_torque computes the product
 W = M_rt*T
*/
__global__ void rotation_from_torque(const double *x,
                                     const double *t,					
                                     double *u,
				     int number_of_blobs,
                                     double eta,
                                     double a,
                                     double Lx,
                                     double Ly,
                                     double Lz){


  int i = blockDim.x * blockIdx.x + threadIdx.x;
  if(i >= number_of_blobs) return;   

  double invaGPU = 1.0 / a;
  double a3 = a*a*a;

  double Ux=0;
  double Uy=0;
  double Uz=0;

  double rx, ry, rz;

  double Mxx, Mxy, Mxz;
  double Myx, Myy, Myz;
  double Mzx, Mzy, Mzz;

  int NDIM = 3; // 3 is the spatial dimension
  int ioffset = i * NDIM; 
  int joffset;

  // Determine if the space is pseudo-periodic in any dimension
  // We use a extended unit cell of length L=3*(Lx, Ly, Lz)
  int periodic_x = 0, periodic_y = 0, periodic_z = 0;
  if(Lx > 0){
    periodic_x = 1;
  }
  if(Ly > 0){
    periodic_y = 1;
  }
  if(Lz > 0){
    periodic_z = 1;
  }

  // Loop over image boxes and then over particles
  for(int boxX = -periodic_x; boxX <= periodic_x; boxX++){
    for(int boxY = -periodic_y; boxY <= periodic_y; boxY++){
      for(int boxZ = -periodic_z; boxZ <= periodic_z; boxZ++){  
        for(int j=0; j<number_of_blobs; j++){
          joffset = j * NDIM;

          // Compute vector between particles i and j
          rx = x[ioffset    ] - x[joffset    ];
          ry = x[ioffset + 1] - x[joffset + 1];
          rz = x[ioffset + 2] - x[joffset + 2];

	  // Project a vector r to the extended unit cell
	  // centered around (0,0,0) and of size L=3*(Lx, Ly, Lz). If 
	  // any dimension of L is equal or smaller than zero the 
	  // box is assumed to be infinite in that direction.
	  if(Lx > 0){
	    rx = rx - int(rx / Lx + 0.5 * (int(rx>0) - int(rx<0))) * Lx;
            rx = rx + boxX * Lx;
	  }
	  if(Ly > 0){
	    ry = ry - int(ry / Ly + 0.5 * (int(ry>0) - int(ry<0))) * Ly;
            ry = ry + boxY * Ly;
	  }
	  if(Lz > 0){
	    rz = rz - int(rz / Lz + 0.5 * (int(rz>0) - int(rz<0))) * Lz;
            rz = rz + boxZ * Lz;
	  }
  
	  // 1. Compute mobility for pair i-j, if i==j use self-interation
          int j_image = j;
          if(boxX!=0 or boxY!=0 or boxZ!=0){
            j_image = -1;
          }

          // 1. Compute mobility for pair i-j
          mobilityWTRPY(rx,ry,rz, Mxx,Mxy,Mxz,Myy,Myz,Mzz, i,j_image, invaGPU);
          Myx = Mxy;
          Mzx = Mxz;
          Mzy = Myz;
          mobilityWTSingleWallCorrection(rx/a, ry/a, (rz+2*x[joffset+2])/a, Mxx,Mxy,Mxz,Myx,Myy,Myz,Mzx,Mzy,Mzz, i,j_image, invaGPU, x[joffset+2]/a);

          //2. Compute product M_ij * T_j
          Ux = Ux + (Mxx * t[joffset] + Mxy * t[joffset + 1] + Mxz * t[joffset + 2]);
          Uy = Uy + (Myx * t[joffset] + Myy * t[joffset + 1] + Myz * t[joffset + 2]);
          Uz = Uz + (Mzx * t[joffset] + Mzy * t[joffset + 1] + Mzz * t[joffset + 2]);
        }
      }
    }
  }
  //LOOP END

  //3. Save velocity U_i
  double pi = 4.0 * atan(1.0);
  double norm_fact_t = 8 * pi * eta * a3;
  u[ioffset    ] = Ux / norm_fact_t;
  u[ioffset + 1] = Uy / norm_fact_t;
  u[ioffset + 2] = Uz / norm_fact_t;

  return;
}

/*
 rotation_from_torque_no_wall computes the product
 W = M_rt*T
*/
__global__ void rotation_from_torque_no_wall(const double *x,
					     const double *t,					
					     double *u,
					     int number_of_blobs,
					     double eta,
					     double a,
                                             double Lx,
                                             double Ly,
                                             double Lz){

  int i = blockDim.x * blockIdx.x + threadIdx.x;
  if(i >= number_of_blobs) return;   

  double invaGPU = 1.0 / a;
  
  double a3 = a*a*a;

  double Ux=0;
  double Uy=0;
  double Uz=0;

  double rx, ry, rz;

  double Mxx, Mxy, Mxz;
  double Myx, Myy, Myz;
  double Mzx, Mzy, Mzz;

  int NDIM = 3; // 3 is the spatial dimension
  int ioffset = i * NDIM; 
  int joffset;
  
  // Determine if the space is pseudo-periodic in any dimension
  // We use a extended unit cell of length L=3*(Lx, Ly, Lz)
  int periodic_x = 0, periodic_y = 0, periodic_z = 0;
  if(Lx > 0){
    periodic_x = 1;
  }
  if(Ly > 0){
    periodic_y = 1;
  }
  if(Lz > 0){
    periodic_z = 1;
  }

  // Loop over image boxes and then over particles
  for(int boxX = -periodic_x; boxX <= periodic_x; boxX++){
    for(int boxY = -periodic_y; boxY <= periodic_y; boxY++){
      for(int boxZ = -periodic_z; boxZ <= periodic_z; boxZ++){
        for(int j=0; j<number_of_blobs; j++){
          joffset = j * NDIM;

          // Compute vector between particles i and j
          rx = x[ioffset    ] - x[joffset    ];
          ry = x[ioffset + 1] - x[joffset + 1];
          rz = x[ioffset + 2] - x[joffset + 2];

	  // Project a vector r to the extended unit cell
	  // centered around (0,0,0) and of size L=3*(Lx, Ly, Lz). If 
	  // any dimension of L is equal or smaller than zero the 
	  // box is assumed to be infinite in that direction.
	  if(Lx > 0){
	    rx = rx - int(rx / Lx + 0.5 * (int(rx>0) - int(rx<0))) * Lx;
            rx = rx + boxX * Lx;
	  }
	  if(Ly > 0){
	    ry = ry - int(ry / Ly + 0.5 * (int(ry>0) - int(ry<0))) * Ly;
            ry = ry + boxY * Ly;
	  }
	  if(Lz > 0){
	    rz = rz - int(rz / Lz + 0.5 * (int(rz>0) - int(rz<0))) * Lz;
            rz = rz + boxZ * Lz;
	  }
  
	  // 1. Compute mobility for pair i-j, if i==j use self-interation
          int j_image = j;
          if(boxX!=0 or boxY!=0 or boxZ!=0){
            j_image = -1;
          }

          // 1. Compute mobility for pair i-j
          mobilityWTRPY(rx,ry,rz, Mxx,Mxy,Mxz,Myy,Myz,Mzz, i,j_image, invaGPU);
          Myx = Mxy;
          Mzx = Mxz;
          Mzy = Myz;

          //2. Compute product M_ij * T_j
          Ux = Ux + (Mxx * t[joffset] + Mxy * t[joffset + 1] + Mxz * t[joffset + 2]);
          Uy = Uy + (Myx * t[joffset] + Myy * t[joffset + 1] + Myz * t[joffset + 2]);
          Uz = Uz + (Mzx * t[joffset] + Mzy * t[joffset + 1] + Mzz * t[joffset + 2]);
        }
      }
    }
  }
  //LOOP END

  //3. Save velocity U_i
  double pi = 4.0 * atan(1.0);
  double norm_fact_t = 8 * pi * eta * a3;
  u[ioffset    ] = Ux / norm_fact_t;
  u[ioffset + 1] = Uy / norm_fact_t;
  u[ioffset + 2] = Uz / norm_fact_t;

  return;
}

////////// WF //////////////////////////////////////////////////

/*
 mobilityWFRPY computes the 3x3 RPY mobility
 between blobs i and j that maps forces to
 angular velocities.

 The mobility is normalized with 8 pi eta a**2.
*/
__device__ void mobilityWFRPY(double rx,
 			      double ry,
			      double rz,
			      double &Mxx,
			      double &Mxy,
			      double &Mxz,
			      double &Myy,
			      double &Myz,
			      double &Mzz,
			      int i,
			      int j,
                              double invaGPU){
  
  if(i==j){
    Mxx = 0;
    Mxy = 0;
    Mxz = 0;
    Myy = Mxx;
    Myz = 0;
    Mzz = Mxx;
  }
  else{
    rx = rx * invaGPU; //Normalize distance with hydrodynamic radius
    ry = ry * invaGPU;
    rz = rz * invaGPU;
    double r2 = rx*rx + ry*ry + rz*rz;
    double r = sqrt(r2);
    double r3 = r2*r;
    //We should not divide by zero but std::numeric_limits<double>::min() does not work in the GPU
    //double invr = (r > std::numeric_limits<double>::min()) ? (1.0 / r) : (1.0 / std::numeric_limits<double>::min())
    double invr3 = 1 / r3;
    double c1;
    if(r>=2){
      Mxx =  0;
      Mxy =  rz * invr3;
      Mxz = -ry * invr3;
      Myy =  0;
      Myz =  rx * invr3;
      Mzz =  0;
    }
    else{
      c1 =  0.5*( 1 - 0.375 * r); // 3/8 = 0.375
      Mxx =  0;
      Mxy =  c1 * rz;
      Mxz = -c1 * ry ;
      Myy =  0;
      Myz =  c1 * rx;
      Mzz =  0;
    }
  } 
  return;
}

/*
 mobilityWFSingleWallCorrection computes the 3x3 mobility correction due to a wall
 between blobs i and j that maps forces to angular velocities.
 This uses the expression from the Swan and Brady paper for a finite size particle
 but IMPORTANT, it used the right-hand side convection, Swan's paper uses the
 left-hand side convection.

 Mobility is normalize by 8*pi*eta*a.
*/
__device__ void mobilityWFSingleWallCorrection(double rx,
			                       double ry,
			                       double rz,
			                       double &Mxx,
                  			       double &Mxy,
			                       double &Mxz,
                                               double &Myx,
			                       double &Myy,
			                       double &Myz,
                                               double &Mzx,
                                               double &Mzy,
			                       int i,
			                       int j,
                                               double invaGPU,
                                               double hj){
  if(i == j){
    double invZi = 1.0 / hj;
    double invZi4 = pow(invZi,4);
    Mxy += -invZi4 * 0.125; // 3/24 = 0.125
    Myx +=  invZi4 * 0.125; // 3/24 = 0.125
  }
  else{
    double h_hat = hj / rz;
    double invR = rsqrt(rx*rx + ry*ry + rz*rz); // = 1 / r;
    double invR2 = invR * invR;
    double invR4 = invR2 * invR2;
    double ex = rx * invR;
    double ey = ry * invR;
    double ez = rz * invR;
    
    double fact1 =  invR2;
    double fact2 = (6*h_hat*ez*ez*invR2 + (1-10*ez*ez)*invR4) * 2;
    double fact3 = -ez*(3*h_hat*invR2 - 5*invR4) * 2;
    double fact4 = -ez*(h_hat*invR2 - invR4) * 2;
    
    Mxx -=                       - fact3*ex*ey;
    Mxy -=   fact1*ez            - fact3*ey*ey + fact4;
    Mxz -= - fact1*ey - fact2*ey - fact3*ey*ez;
    Myx -= - fact1*ez            + fact3*ex*ex - fact4;
    Myy -=                         fact3*ex*ey;
    Myz -=   fact1*ex + fact2*ex + fact3*ex*ez;
    Mzx -=   fact1*ey;
    Mzy -= - fact1*ex;
  }
}


__global__ void rotation_from_force(const double *x,
                                    const double *f,					
                                    double *u,
				    int number_of_blobs,
                                    double eta,
                                    double a,
                                    double Lx,
                                    double Ly,
                                    double Lz){

  int i = blockDim.x * blockIdx.x + threadIdx.x;
  if(i >= number_of_blobs) return;   

  double invaGPU = 1.0 / a;
  
  double a2 = a*a;

  double Ux=0;
  double Uy=0;
  double Uz=0;

  double rx, ry, rz;

  double Mxx, Mxy, Mxz;
  double Myx, Myy, Myz;
  double Mzx, Mzy, Mzz;

  int NDIM = 3; // 3 is the spatial dimension
  int ioffset = i * NDIM; 
  int joffset;
  
  // Determine if the space is pseudo-periodic in any dimension
  // We use a extended unit cell of length L=3*(Lx, Ly, Lz)
  int periodic_x = 0, periodic_y = 0, periodic_z = 0;
  if(Lx > 0){
    periodic_x = 1;
  }
  if(Ly > 0){
    periodic_y = 1;
  }
  if(Lz > 0){
    periodic_z = 1;
  }


  // Loop over image boxes and then over particles
  for(int boxX = -periodic_x; boxX <= periodic_x; boxX++){
    for(int boxY = -periodic_y; boxY <= periodic_y; boxY++){
      for(int boxZ = -periodic_z; boxZ <= periodic_z; boxZ++){
        for(int j=0; j<number_of_blobs; j++){
          joffset = j * NDIM;

          // Compute vector between particles i and j
          rx = x[ioffset    ] - x[joffset    ];
          ry = x[ioffset + 1] - x[joffset + 1];
          rz = x[ioffset + 2] - x[joffset + 2];

	  // Project a vector r to the extended unit cell
	  // centered around (0,0,0) and of size L=3*(Lx, Ly, Lz). If 
	  // any dimension of L is equal or smaller than zero the 
	  // box is assumed to be infinite in that direction.
	  if(Lx > 0){
	    rx = rx - int(rx / Lx + 0.5 * (int(rx>0) - int(rx<0))) * Lx;
            rx = rx + boxX * Lx;
	  }
	  if(Ly > 0){
	    ry = ry - int(ry / Ly + 0.5 * (int(ry>0) - int(ry<0))) * Ly;
            ry = ry + boxY * Ly;
	  }
	  if(Lz > 0){
	    rz = rz - int(rz / Lz + 0.5 * (int(rz>0) - int(rz<0))) * Lz;
            rz = rz + boxZ * Lz;
	  }
  
	  // 1. Compute mobility for pair i-j, if i==j use self-interation
          int j_image = j;
          if(boxX!=0 or boxY!=0 or boxZ!=0){
            j_image = -1;
          }

          // 1. Compute mobility for pair i-j
          mobilityWFRPY(rx,ry,rz, Mxx,Mxy,Mxz,Myy,Myz,Mzz, i,j_image, invaGPU);
          Myx = -Mxy;
          Mzx = -Mxz;
          Mzy = -Myz;
          mobilityWFSingleWallCorrection(rx/a, ry/a, (rz+2*x[joffset+2])/a, Mxx,Mxy,Mxz,Myx,Myy,Myz,Mzx,Mzy, i,j_image, invaGPU, x[joffset+2]/a);

          //2. Compute product M_ij * F_j
          Ux = Ux + (Mxx * f[joffset] + Mxy * f[joffset + 1] + Mxz * f[joffset + 2]);
          Uy = Uy + (Myx * f[joffset] + Myy * f[joffset + 1] + Myz * f[joffset + 2]);
          Uz = Uz + (Mzx * f[joffset] + Mzy * f[joffset + 1] + Mzz * f[joffset + 2]);
        }
      }
    }
  }
  //LOOP END

  //3. Save velocity U_i
  double pi = 4.0 * atan(1.0);
  double norm_fact_t = 8 * pi * eta * a2;
  u[ioffset    ] = Ux / norm_fact_t;
  u[ioffset + 1] = Uy / norm_fact_t;
  u[ioffset + 2] = Uz / norm_fact_t;

  return;
}


__global__ void rotation_from_force_no_wall(const double *x,
					   const double *f,					
					   double *u,
					   int number_of_blobs,
					   double eta,
					   double a,
                                           double Lx,
                                           double Ly,
                                           double Lz){


  int i = blockDim.x * blockIdx.x + threadIdx.x;
  if(i >= number_of_blobs) return;   

  double invaGPU = 1.0 / a;
  
  double a2 = a*a;

  double Ux=0;
  double Uy=0;
  double Uz=0;

  double rx, ry, rz;

  double Mxx, Mxy, Mxz;
  double Myx, Myy, Myz;
  double Mzx, Mzy, Mzz;

  int NDIM = 3; // 3 is the spatial dimension
  int ioffset = i * NDIM; 
  int joffset;
  
  // Determine if the space is pseudo-periodic in any dimension
  // We use a extended unit cell of length L=3*(Lx, Ly, Lz)
  int periodic_x = 0, periodic_y = 0, periodic_z = 0;
  if(Lx > 0){
    periodic_x = 1;
  }
  if(Ly > 0){
    periodic_y = 1;
  }
  if(Lz > 0){
    periodic_z = 1;
  }


  // Loop over image boxes and then over particles
  for(int boxX = -periodic_x; boxX <= periodic_x; boxX++){
    for(int boxY = -periodic_y; boxY <= periodic_y; boxY++){
      for(int boxZ = -periodic_z; boxZ <= periodic_z; boxZ++){
        for(int j=0; j<number_of_blobs; j++){
          joffset = j * NDIM;

          // Compute vector between particles i and j
          rx = x[ioffset    ] - x[joffset    ];
          ry = x[ioffset + 1] - x[joffset + 1];
          rz = x[ioffset + 2] - x[joffset + 2];

	  // Project a vector r to the extended unit cell
	  // centered around (0,0,0) and of size L=3*(Lx, Ly, Lz). If 
	  // any dimension of L is equal or smaller than zero the 
	  // box is assumed to be infinite in that direction.
	  if(Lx > 0){
	    rx = rx - int(rx / Lx + 0.5 * (int(rx>0) - int(rx<0))) * Lx;
            rx = rx + boxX * Lx;
	  }
	  if(Ly > 0){
	    ry = ry - int(ry / Ly + 0.5 * (int(ry>0) - int(ry<0))) * Ly;
            ry = ry + boxY * Ly;
	  }
	  if(Lz > 0){
	    rz = rz - int(rz / Lz + 0.5 * (int(rz>0) - int(rz<0))) * Lz;
            rz = rz + boxZ * Lz;
	  }
  
	  // 1. Compute mobility for pair i-j, if i==j use self-interation
          int j_image = j;
          if(boxX!=0 or boxY!=0 or boxZ!=0){
            j_image = -1;
          }

          // 1. Compute mobility for pair i-j
          mobilityWFRPY(rx,ry,rz, Mxx,Mxy,Mxz,Myy,Myz,Mzz, i,j_image, invaGPU);
          Myx = -Mxy;
          Mzx = -Mxz;
          Mzy = -Myz;

          //2. Compute product M_ij * F_j
          Ux = Ux + (Mxx * f[joffset] + Mxy * f[joffset + 1] + Mxz * f[joffset + 2]);
          Uy = Uy + (Myx * f[joffset] + Myy * f[joffset + 1] + Myz * f[joffset + 2]);
          Uz = Uz + (Mzx * f[joffset] + Mzy * f[joffset + 1] + Mzz * f[joffset + 2]);
        }
      }
    }
  }
  //LOOP END

  //3. Save velocity U_i
  double pi = 4.0 * atan(1.0);
  double norm_fact_t = 8 * pi * eta * a2;
  u[ioffset    ] = Ux / norm_fact_t;
  u[ioffset + 1] = Uy / norm_fact_t;
  u[ioffset + 2] = Uz / norm_fact_t;

  return;
}


////////// UT //////////////////////////////////////////////////

/*
 mobilityUTRPY computes the 3x3 RPY mobility
 between blobs i and j that maps torques to
 linear velocities.
 IMPORTANT, we use the right-hand side convection,
 in the paper of Wajnryb et al. 2013 they use
 the left hand side convection!

 The mobility is normalized with 8 pi eta a**2.
*/
__device__ void mobilityUTRPY(double rx,
			      double ry,
			      double rz,
			      double &Mxx,
			      double &Mxy,
			      double &Mxz,
			      double &Myy,
			      double &Myz,
			      double &Mzz,
			      int i,
			      int j,
                              double invaGPU){

  if(i==j){
    Mxx = 0;
    Mxy = 0;
    Mxz = 0;
    Myy = Mxx;
    Myz = 0;
    Mzz = Mxx;
  }
  else{
    rx = rx * invaGPU; //Normalize distance with hydrodynamic radius
    ry = ry * invaGPU;
    rz = rz * invaGPU;
    double r2 = rx*rx + ry*ry + rz*rz;
    double r = sqrt(r2);
    double r3 = r2*r;
    // We should not divide by zero but std::numeric_limits<double>::min() does not work in the GPU
    // double invr = (r > std::numeric_limits<double>::min()) ? (1.0 / r) : (1.0 / std::numeric_limits<double>::min())
    double invr3 = 1 / r3;
    double c1;
    if(r>=2){
      Mxx =  0;
      Mxy =  rz * invr3;
      Mxz = -ry * invr3;
      Myy =  0;
      Myz =  rx * invr3;
      Mzz =  0;
   
    }
    else{
      c1 = 0.5 * (1 - 0.375 * r); // 3/8 = 0.375
      Mxx =  0;
      Mxy =  c1 * rz;
      Mxz = -c1 * ry ;
      Myy =  0;
      Myz =  c1 * rx;
      Mzz =  0;
    }
  } 
  
  return;
}

/*
 mobilityUTSingleWallCorrection computes the 3x3 mobility correction due to a wall
 between blobs i and j that maps torques to linear velocities.
 This uses the expression from the Swan and Brady paper for a finite size particle
 but IMPORTANT, it used the right-hand side convection, Swan's paper uses the
 left-hand side convection.

 Mobility is normalize by 8*pi*eta*a.
*/

__device__ void mobilityUTSingleWallCorrection(double rx,
			                       double ry,
			                       double rz,
			                       double &Mxx,
                  			       double &Mxy,
			                       double &Mxz,
                                               double &Myx,
			                       double &Myy,
			                       double &Myz,
                                               double &Mzx,
                                               double &Mzy,
			                       int i,
			                       int j,
                                               double invaGPU,
                                               double hj){
  if(i == j){
    double invZi = 1.0 / hj;
    double invZi4 = pow(invZi,4);
    Mxy -= - invZi4 * 0.125; // 3/24 = 0.125
    Myx -=   invZi4 * 0.125; // 3/24 = 0.125
  }
  else{
    double h_hat = hj / rz;
    double invR = rsqrt(rx*rx + ry*ry + rz*rz); // = 1 / r;
    double invR2 = invR * invR;
    double invR4 = invR2 * invR2;
    double ex = rx * invR;
    double ey = ry * invR;
    double ez = rz * invR;
    
    double fact1 =  invR2;
    double fact2 = (6*h_hat*ez*ez*invR2 + (1-10*ez*ez)*invR4) * 2;
    double fact3 = -ez*(3*h_hat*invR2 - 5*invR4) * 2;
    double fact4 = -ez*(h_hat*invR2 - invR4) * 2;
    
    Mxx -=                       - fact3*ex*ey        ;
    Mxy -= - fact1*ez            + fact3*ex*ex - fact4;
    Mxz -=   fact1*ey                                 ;
    Myx -=   fact1*ez            - fact3*ey*ey + fact4;
    Myy -=                         fact3*ex*ey        ;
    Myz -= - fact1*ex                                 ;
    Mzx -= - fact1*ey - fact2*ey - fact3*ey*ez        ;
    Mzy -=   fact1*ex + fact2*ex + fact3*ex*ez        ;
  }
}


__global__ void velocity_from_force_and_torque(const double *x,
					       const double *f,
					       const double *t,
					       double *u,
					       int number_of_blobs,
					       double eta,
					       double a,
                                               double Lx,
                                               double Ly,
                                               double Lz){


  int i = blockDim.x * blockIdx.x + threadIdx.x;
  if(i >= number_of_blobs) return;   

  double invaGPU = 1.0 / a;
  
  double a2 = a*a;

  double Ufx=0;
  double Ufy=0;
  double Ufz=0;
  
  double Utx=0;
  double Uty=0;
  double Utz=0;

  double rx, ry, rz;

  double Mxx, Mxy, Mxz;
  double Myx, Myy, Myz;
  double Mzx, Mzy, Mzz;

  int NDIM = 3; // 3 is the spatial dimension
  int ioffset = i * NDIM; 
  int joffset;
  
  // Determine if the space is pseudo-periodic in any dimension
  // We use a extended unit cell of length L=3*(Lx, Ly, Lz)
  int periodic_x = 0, periodic_y = 0, periodic_z = 0;
  if(Lx > 0){
    periodic_x = 1;
  }
  if(Ly > 0){
    periodic_y = 1;
  }
  if(Lz > 0){
    periodic_z = 1;
  }

  // Loop over image boxes and then over particles
  for(int boxX = -periodic_x; boxX <= periodic_x; boxX++){
    for(int boxY = -periodic_y; boxY <= periodic_y; boxY++){
      for(int boxZ = -periodic_z; boxZ <= periodic_z; boxZ++){
        for(int j=0; j<number_of_blobs; j++){
          joffset = j * NDIM;

          // Compute vector between particles i and j
          rx = x[ioffset    ] - x[joffset    ];
          ry = x[ioffset + 1] - x[joffset + 1];
          rz = x[ioffset + 2] - x[joffset + 2];

	  // Project a vector r to the extended unit cell
	  // centered around (0,0,0) and of size L=3*(Lx, Ly, Lz). If 
	  // any dimension of L is equal or smaller than zero the 
	  // box is assumed to be infinite in that direction.
	  if(Lx > 0){
	    rx = rx - int(rx / Lx + 0.5 * (int(rx>0) - int(rx<0))) * Lx;
            rx = rx + boxX * Lx;
	  }
	  if(Ly > 0){
	    ry = ry - int(ry / Ly + 0.5 * (int(ry>0) - int(ry<0))) * Ly;
            ry = ry + boxY * Ly;
	  }
	  if(Lz > 0){
	    rz = rz - int(rz / Lz + 0.5 * (int(rz>0) - int(rz<0))) * Lz;
            rz = rz + boxZ * Lz;
	  }
  
	  // 1. Compute mobility for pair i-j, if i==j use self-interation
          int j_image = j;
          if(boxX!=0 or boxY!=0 or boxZ!=0){
            j_image = -1;
          }

          // 1. Compute UT mobility for pair i-j
          mobilityUTRPY(rx,ry,rz, Mxx,Mxy,Mxz,Myy,Myz,Mzz, i,j_image, invaGPU);
          Myx = -Mxy;
          Mzx = -Mxz;
          Mzy = -Myz;
    
          // Mind the correct symmety! M_UT,ij^{alpha,beta} = M_WF,ji^{beta,alpha}
          // mobilityUTSingleWallCorrection(rx/a, ry/a, (rz+2*x[joffset+2])/a, Mxx,Mxy,Mxz,Myx,Myy,Myz,Mzx,Mzy, i,j, invaGPU, x[joffset+2]/a);
          mobilityUTSingleWallCorrection(-rx/a, -ry/a, (-rz+2*x[ioffset+2])/a, Mxx,Mxy,Mxz,Myx,Myy,Myz,Mzx,Mzy, j_image,i, invaGPU, x[ioffset+2]/a);

          // 2. Compute product M_ij * T_j
          Utx = Utx + (Mxx * t[joffset] + Mxy * t[joffset + 1] + Mxz * t[joffset + 2]);
          Uty = Uty + (Myx * t[joffset] + Myy * t[joffset + 1] + Myz * t[joffset + 2]);
          Utz = Utz + (Mzx * t[joffset] + Mzy * t[joffset + 1] + Mzz * t[joffset + 2]);  
    
          // 3. Compute UF mobility for pair i-j
          mobilityUFRPY(rx,ry,rz, Mxx,Mxy,Mxz,Myy,Myz,Mzz, i,j_image, invaGPU);
          Myx = Mxy;
          Mzx = Mxz;
          Mzy = Myz;
          mobilityUFSingleWallCorrection(rx/a, ry/a, (rz+2*x[joffset+2])/a, Mxx,Mxy,Mxz,Myx,Myy,Myz,Mzx,Mzy,Mzz, i,j_image, invaGPU, x[joffset+2]/a);
    
          // 4. Compute product M_ij * F_j
          Ufx = Ufx + (Mxx * f[joffset] + Mxy * f[joffset + 1] + Mxz * f[joffset + 2]);
          Ufy = Ufy + (Myx * f[joffset] + Myy * f[joffset + 1] + Myz * f[joffset + 2]);
          Ufz = Ufz + (Mzx * f[joffset] + Mzy * f[joffset + 1] + Mzz * f[joffset + 2]);
        }
      }
    }
  }
  //LOOP END

  //3. Save velocity U_i
  double pi = 4.0 * atan(1.0);
  double norm_fact_t = 8 * pi * eta * a2;
  double norm_fact_f = 8 * pi * eta * a;
  u[ioffset    ] = Utx / norm_fact_t + Ufx / norm_fact_f;
  u[ioffset + 1] = Uty / norm_fact_t + Ufy / norm_fact_f;
  u[ioffset + 2] = Utz / norm_fact_t + Ufz / norm_fact_f;

  return;
}


__global__ void velocity_from_force_and_torque_no_wall(const double *x,
						       const double *f,
						       const double *t,
						       double *u,
						       int number_of_blobs,
						       double eta,
						       double a,
                                                       double Lx,
                                                       double Ly,
                                                       double Lz){
  int i = blockDim.x * blockIdx.x + threadIdx.x;
  if(i >= number_of_blobs) return;   

  double invaGPU = 1.0 / a;
  
  double a2 = a*a;

  double Ufx=0;
  double Ufy=0;
  double Ufz=0;
  
  double Utx=0;
  double Uty=0;
  double Utz=0;

  double rx, ry, rz;

  double Mxx, Mxy, Mxz;
  double Myx, Myy, Myz;
  double Mzx, Mzy, Mzz;

  int NDIM = 3; // 3 is the spatial dimension
  int ioffset = i * NDIM; 
  int joffset;
  
  // Determine if the space is pseudo-periodic in any dimension
  // We use a extended unit cell of length L=3*(Lx, Ly, Lz)
  int periodic_x = 0, periodic_y = 0, periodic_z = 0;
  if(Lx > 0){
    periodic_x = 1;
  }
  if(Ly > 0){
    periodic_y = 1;
  }
  if(Lz > 0){
    periodic_z = 1;
  }

  // Loop over image boxes and then over particles
  for(int boxX = -periodic_x; boxX <= periodic_x; boxX++){
    for(int boxY = -periodic_y; boxY <= periodic_y; boxY++){
      for(int boxZ = -periodic_z; boxZ <= periodic_z; boxZ++){
        for(int j=0; j<number_of_blobs; j++){
          joffset = j * NDIM;

          // Compute vector between particles i and j
          rx = x[ioffset    ] - x[joffset    ];
          ry = x[ioffset + 1] - x[joffset + 1];
          rz = x[ioffset + 2] - x[joffset + 2];

	  // Project a vector r to the extended unit cell
	  // centered around (0,0,0) and of size L=3*(Lx, Ly, Lz). If 
	  // any dimension of L is equal or smaller than zero the 
	  // box is assumed to be infinite in that direction.
	  if(Lx > 0){
	    rx = rx - int(rx / Lx + 0.5 * (int(rx>0) - int(rx<0))) * Lx;
            rx = rx + boxX * Lx;
	  }
	  if(Ly > 0){
	    ry = ry - int(ry / Ly + 0.5 * (int(ry>0) - int(ry<0))) * Ly;
            ry = ry + boxY * Ly;
	  }
	  if(Lz > 0){
	    rz = rz - int(rz / Lz + 0.5 * (int(rz>0) - int(rz<0))) * Lz;
            rz = rz + boxZ * Lz;
	  }
  
	  // 1. Compute mobility for pair i-j, if i==j use self-interation
          int j_image = j;
          if(boxX!=0 or boxY!=0 or boxZ!=0){
            j_image = -1;
          }

          // 1. Compute UT mobility for pair i-j
          mobilityUTRPY(rx,ry,rz, Mxx,Mxy,Mxz,Myy,Myz,Mzz, i,j_image, invaGPU);
          Myx = -Mxy;
          Mzx = -Mxz;
          Mzy = -Myz;

          // 2. Compute product M_ij * T_j
          Utx = Utx + (Mxx * t[joffset] + Mxy * t[joffset + 1] + Mxz * t[joffset + 2]);
          Uty = Uty + (Myx * t[joffset] + Myy * t[joffset + 1] + Myz * t[joffset + 2]);
          Utz = Utz + (Mzx * t[joffset] + Mzy * t[joffset + 1] + Mzz * t[joffset + 2]);
        
          // 3. Compute UF mobility for pair i-j
          mobilityUFRPY(rx,ry,rz, Mxx,Mxy,Mxz,Myy,Myz,Mzz, i,j_image, invaGPU);
          Myx = Mxy;
          Mzx = Mxz;
          Mzy = Myz;
    
          // 4. Compute product M_ij * F_j
          Ufx = Ufx + (Mxx * f[joffset] + Mxy * f[joffset + 1] + Mxz * f[joffset + 2]);
          Ufy = Ufy + (Myx * f[joffset] + Myy * f[joffset + 1] + Myz * f[joffset + 2]);
          Ufz = Ufz + (Mzx * f[joffset] + Mzy * f[joffset + 1] + Mzz * f[joffset + 2]);
        }
      }
    }
  }
  //LOOP END

  //3. Save velocity U_i
  double pi = 4.0 * atan(1.0);
  double norm_fact_t = 8 * pi * eta * a2;
  double norm_fact_f = 8 * pi * eta * a;
  u[ioffset    ] = Utx / norm_fact_t + Ufx / norm_fact_f;
  u[ioffset + 1] = Uty / norm_fact_t + Ufy / norm_fact_f;
  u[ioffset + 2] = Utz / norm_fact_t + Ufz / norm_fact_f;

  return;
}


__global__ void velocity_from_torque(const double *x,
 			             const double *t,
				     double *u,
				     int number_of_blobs,
				     double eta,
				     double a,
                                     double Lx,
                                     double Ly,
                                     double Lz){

  int i = blockDim.x * blockIdx.x + threadIdx.x;
  if(i >= number_of_blobs) return;   

  double invaGPU = 1.0 / a;
  
  double a2 = a*a;

  double Utx=0;
  double Uty=0;
  double Utz=0;

  double rx, ry, rz;

  double Mxx, Mxy, Mxz;
  double Myx, Myy, Myz;
  double Mzx, Mzy, Mzz;

  int NDIM = 3; // 3 is the spatial dimension
  int ioffset = i * NDIM; 
  int joffset;
  
  // Determine if the space is pseudo-periodic in any dimension
  // We use a extended unit cell of length L=3*(Lx, Ly, Lz)
  int periodic_x = 0, periodic_y = 0, periodic_z = 0;
  if(Lx > 0){
    periodic_x = 1;
  }
  if(Ly > 0){
    periodic_y = 1;
  }
  if(Lz > 0){
    periodic_z = 1;
  }

  // Loop over image boxes and then over particles
  for(int boxX = -periodic_x; boxX <= periodic_x; boxX++){
    for(int boxY = -periodic_y; boxY <= periodic_y; boxY++){
      for(int boxZ = -periodic_z; boxZ <= periodic_z; boxZ++){
        for(int j=0; j<number_of_blobs; j++){
          joffset = j * NDIM;

          // Compute vector between particles i and j
          rx = x[ioffset    ] - x[joffset    ];
          ry = x[ioffset + 1] - x[joffset + 1];
          rz = x[ioffset + 2] - x[joffset + 2];

	  // Project a vector r to the extended unit cell
	  // centered around (0,0,0) and of size L=3*(Lx, Ly, Lz). If 
	  // any dimension of L is equal or smaller than zero the 
	  // box is assumed to be infinite in that direction.
	  if(Lx > 0){
	    rx = rx - int(rx / Lx + 0.5 * (int(rx>0) - int(rx<0))) * Lx;
            rx = rx + boxX * Lx;
	  }
	  if(Ly > 0){
	    ry = ry - int(ry / Ly + 0.5 * (int(ry>0) - int(ry<0))) * Ly;
            ry = ry + boxY * Ly;
	  }
	  if(Lz > 0){
	    rz = rz - int(rz / Lz + 0.5 * (int(rz>0) - int(rz<0))) * Lz;
            rz = rz + boxZ * Lz;
	  }
  
	  // 1. Compute mobility for pair i-j, if i==j use self-interation
          int j_image = j;
          if(boxX!=0 or boxY!=0 or boxZ!=0){
            j_image = -1;
          }

          // 1. Compute UT mobility for pair i-j
          mobilityUTRPY(rx,ry,rz, Mxx,Mxy,Mxz,Myy,Myz,Mzz, i,j_image, invaGPU);
          Myx = -Mxy;
          Mzx = -Mxz;
          Mzy = -Myz;
          // Mind the correct symmety! M_UT,ij^{alpha,beta} = M_WF,ji^{beta,alpha}
          // mobilityUTSingleWallCorrection(rx/a, ry/a, (rz+2*x[joffset+2])/a, Mxx,Mxy,Mxz,Myx,Myy,Myz,Mzx,Mzy, i,j, invaGPU, x[joffset+2]/a);
          mobilityUTSingleWallCorrection(-rx/a, -ry/a, (-rz+2*x[ioffset+2])/a, Mxx,Mxy,Mxz,Myx,Myy,Myz,Mzx,Mzy, j_image,i, invaGPU, x[ioffset+2]/a);

          // 2. Compute product M_ij * T_j
          Utx = Utx + (Mxx * t[joffset] + Mxy * t[joffset + 1] + Mxz * t[joffset + 2]);
          Uty = Uty + (Myx * t[joffset] + Myy * t[joffset + 1] + Myz * t[joffset + 2]);
          Utz = Utz + (Mzx * t[joffset] + Mzy * t[joffset + 1] + Mzz * t[joffset + 2]);
        }
      }
    }
  }
  //LOOP END

  //3. Save velocity U_i
  double pi = 4.0 * atan(1.0);
  double norm_fact_t = 1.0 / (8 * pi * eta * a2);
  u[ioffset    ] = Utx * norm_fact_t ;
  u[ioffset + 1] = Uty * norm_fact_t ;
  u[ioffset + 2] = Utz * norm_fact_t ;

  return;
}


<<<<<<< HEAD
=======
////////// UF - single precision //////////////////////////////////////////////////

__device__ void mobilityUFRPY_single(float rx,
			             float ry,
			             float rz,
			             float &Mxx,
			             float &Mxy,
			             float &Mxz,
			             float &Myy,
			             float &Myz,
			             float &Mzz,
			             int i,
			             int j,
                                     float invaGPU){
  
  float fourOverThree = 4.0f / 3.0f;

  if(i==j){
    Mxx = fourOverThree;
    Mxy = 0;
    Mxz = 0;
    Myy = Mxx;
    Myz = 0;
    Mzz = Mxx;
  }
  else{
    rx = rx * invaGPU; //Normalize distance with hydrodynamic radius
    ry = ry * invaGPU;
    rz = rz * invaGPU;
    float r2 = rx*rx + ry*ry + rz*rz;
    // We should not divide by zero but std::numeric_limits<float>::min() does not work in the GPU
    // float invr = (r > std::numeric_limits<float>::min()) ? (1.0 / r) : (1.0 / std::numeric_limits<float>::min())
    float invr = rsqrtf(r2);
    float r = 1.0f / invr;
    float invr2 = invr * invr;
    float c1, c2;
    if(r>=2){
      c1 = 1.0f + 2.0f / (3.0f * r2);
      c2 = (1.0f - 2.0f * invr2) * invr2;
      Mxx = (c1 + c2*rx*rx) * invr;
      Mxy = (     c2*rx*ry) * invr;
      Mxz = (     c2*rx*rz) * invr;
      Myy = (c1 + c2*ry*ry) * invr;
      Myz = (     c2*ry*rz) * invr;
      Mzz = (c1 + c2*rz*rz) * invr;
    }
    else{
      c1 = fourOverThree * (1.0f - 0.28125f * r); // 9/32 = 0.28125
      c2 = fourOverThree * 0.09375f * invr;    // 3/32 = 0.09375
      Mxx = c1 + c2 * rx*rx ;
      Mxy =      c2 * rx*ry ;
      Mxz =      c2 * rx*rz ;
      Myy = c1 + c2 * ry*ry ;
      Myz =      c2 * ry*rz ;
      Mzz = c1 + c2 * rz*rz ;
    }
  } 
  
  return;
}



__device__ void mobilityUFSingleWallCorrection_single(float rx,
			                              float ry,
			                              float rz,
			                              float &Mxx,
                  			              float &Mxy,
			                              float &Mxz,
                                                      float &Myx,
			                              float &Myy,
			                              float &Myz,
                                                      float &Mzx,
                                                      float &Mzy,
			                              float &Mzz,
			                              int i,
			                              int j,
                                                      float invaGPU,
                                                      float hj){
  if(i == j){
    float invZi = 1.0 / hj;
    float invZi3 = invZi * invZi * invZi;
    float invZi5 = invZi3 * invZi * invZi;
    Mxx += -(9*invZi - 2*invZi3 + invZi5) / 12.0f;
    Myy += -(9*invZi - 2*invZi3 + invZi5) / 12.0f;
    Mzz += -(9*invZi - 4*invZi3 + invZi5) / 6.0f;
    // Mxx += -(9*invZi - 2*pow(invZi,3) + pow(invZi,5)) / 12.0f;
    // Myy += -(9*invZi - 2*pow(invZi,3) + pow(invZi,5)) / 12.0f;
    // Mzz += -(9*invZi - 4*pow(invZi,3) + pow(invZi,5)) / 6.0f;
  }
  else{
    float h_hat = hj / rz;
    float invR = rsqrtf(rx*rx + ry*ry + rz*rz); // = 1 / r;
    float ex = rx * invR;
    float ey = ry * invR;
    float ez = rz * invR;
    
    float invR3 = invR * invR * invR;
    float invR5 = invR3 * invR * invR;

    float fact1 = -(3*(1+2*h_hat*(1-h_hat)*ez*ez) * invR + 2*(1-3*ez*ez) * invR3 - 2*(1-5*ez*ez) * invR5)  / 3.0f;
    float fact2 = -(3*(1-6*h_hat*(1-h_hat)*ez*ez) * invR - 6*(1-5*ez*ez) * invR3 + 10*(1-7*ez*ez) * invR5) / 3.0f;
    float fact3 =  ez * (3*h_hat*(1-6*(1-h_hat)*ez*ez) * invR - 6*(1-5*ez*ez) * invR3 + 10*(2-7*ez*ez) * invR5) * 2.0f / 3.0f;
    float fact4 =  ez * (3*h_hat*invR - 10*invR5) * 2.0f / 3.0f;
    float fact5 = -(3*h_hat*h_hat*ez*ez*invR + 3*ez*ez*invR3 + (2-15*ez*ez)*invR5) * 4.0f / 3.0f;

    // float fact1 = -(3*(1+2*h_hat*(1-h_hat)*ez*ez) * invR + 2*(1-3*ez*ez) * pow(invR,3) - 2*(1-5*ez*ez) * pow(invR,5))  / 3.0;
    // float fact2 = -(3*(1-6*h_hat*(1-h_hat)*ez*ez) * invR - 6*(1-5*ez*ez) * pow(invR,3) + 10*(1-7*ez*ez) * pow(invR,5)) / 3.0;
    // float fact3 =  ez * (3*h_hat*(1-6*(1-h_hat)*ez*ez) * invR - 6*(1-5*ez*ez) * pow(invR,3) + 10*(2-7*ez*ez) * pow(invR,5)) * 2.0 / 3.0;
    // float fact4 =  ez * (3*h_hat*invR - 10*pow(invR,5)) * 2.0 / 3.0;
    // float fact5 = -(3*h_hat*h_hat*ez*ez*invR + 3*ez*ez*pow(invR, 3) + (2-15*ez*ez)*pow(invR, 5)) * 4.0 / 3.0;
    
    Mxx += fact1 + fact2 * ex*ex;
    Mxy += fact2 * ex*ey;
    Mxz += fact2 * ex*ez + fact3 * ex;
    Myx += fact2 * ey*ex;
    Myy += fact1 + fact2 * ey*ey;
    Myz += fact2 * ey*ez + fact3 * ey;
    Mzx += fact2 * ez*ex + fact4 * ex;
    Mzy += fact2 * ez*ey + fact4 * ey;
    Mzz += fact1 + fact2 * ez*ez + fact3 * ez + fact4 * ez + fact5;         
  }

}


__global__ void velocity_from_force_single(const float *x,
                                           const float *f,					
                                           float *u,
				           int number_of_blobs,
                                           float eta,
                                           float a,
                                           float Lx,
                                           float Ly,
                                           float Lz){

  int i = blockDim.x * blockIdx.x + threadIdx.x;
  if(i >= number_of_blobs) return;   

  float invaGPU = 1.0 / a;

  float Ux=0;
  float Uy=0;
  float Uz=0;

  float rx, ry, rz;

  float Mxx, Mxy, Mxz;
  float Myx, Myy, Myz;
  float Mzx, Mzy, Mzz;

  int NDIM = 3; // 3 is the spatial dimension
  int ioffset = i * NDIM; 
  int joffset;
  
  // Determine if the space is pseudo-periodic in any dimension
  // We use a extended unit cell of length L=3*(Lx, Ly, Lz)
  int periodic_x = 0, periodic_y = 0, periodic_z = 0;
  if(Lx > 0){
    periodic_x = 1;
  }
  if(Ly > 0){
    periodic_y = 1;
  }
  if(Lz > 0){
    periodic_z = 1;
  }

  // Loop over image boxes and then over particles
  for(int boxX = -periodic_x; boxX <= periodic_x; boxX++){
    for(int boxY = -periodic_y; boxY <= periodic_y; boxY++){
      for(int boxZ = -periodic_z; boxZ <= periodic_z; boxZ++){
        for(int j=0; j<number_of_blobs; j++){
          joffset = j * NDIM;

          // Compute vector between particles i and j
          rx = x[ioffset    ] - x[joffset    ];
          ry = x[ioffset + 1] - x[joffset + 1];
          rz = x[ioffset + 2] - x[joffset + 2];

	  // Project a vector r to the extended unit cell
	  // centered around (0,0,0) and of size L=3*(Lx, Ly, Lz). If 
	  // any dimension of L is equal or smaller than zero the 
	  // box is assumed to be infinite in that direction.
	  if(Lx > 0){
	    rx = rx - int(rx / Lx + 0.5 * (int(rx>0) - int(rx<0))) * Lx;
            rx = rx + boxX * Lx;
	  }
	  if(Ly > 0){
	    ry = ry - int(ry / Ly + 0.5 * (int(ry>0) - int(ry<0))) * Ly;
            ry = ry + boxY * Ly;
	  }
	  if(Lz > 0){
	    rz = rz - int(rz / Lz + 0.5 * (int(rz>0) - int(rz<0))) * Lz;
            rz = rz + boxZ * Lz;
	  }
  
	  // 1. Compute mobility for pair i-j, if i==j use self-interation
          int j_image = j;
          if(boxX!=0 or boxY!=0 or boxZ!=0){
            j_image = -1;
          }

          // 1. Compute mobility for pair i-j
          mobilityUFRPY_single(rx,ry,rz, Mxx,Mxy,Mxz,Myy,Myz,Mzz, i,j_image, invaGPU);
          Myx = Mxy;
          Mzx = Mxz;
          Mzy = Myz;
          mobilityUFSingleWallCorrection_single(rx/a, ry/a, (rz+2*x[joffset+2])/a, Mxx,Mxy,Mxz,Myx,Myy,Myz,Mzx,Mzy,Mzz, i,j_image, invaGPU, x[joffset+2]/a);

          //2. Compute product M_ij * F_j
          Ux = Ux + (Mxx * f[joffset] + Mxy * f[joffset + 1] + Mxz * f[joffset + 2]);
          Uy = Uy + (Myx * f[joffset] + Myy * f[joffset + 1] + Myz * f[joffset + 2]);
          Uz = Uz + (Mzx * f[joffset] + Mzy * f[joffset + 1] + Mzz * f[joffset + 2]);
        }
      }
    }
  }
  //LOOP END

  //3. Save velocity U_i
  float pi = 4.0f * atan(1.0f);
  u[ioffset    ] = Ux / (8 * pi * eta * a);
  u[ioffset + 1] = Uy / (8 * pi * eta * a);
  u[ioffset + 2] = Uz / (8 * pi * eta * a);

  return;
}

>>>>>>> f72c352a
""")

def set_number_of_threads_and_blocks(num_elements):
  '''
  This functions uses a heuristic method to determine
  the number of blocks and threads per block to be
  used in CUDA kernels.
  '''
  threads_per_block=512
  if((num_elements/threads_per_block) < 512):
    threads_per_block = 256
  if((num_elements/threads_per_block) < 256):
    threads_per_block = 128
  if((num_elements/threads_per_block) < 128):
    threads_per_block = 64
  if((num_elements/threads_per_block) < 128):
    threads_per_block = 32
  num_blocks = (num_elements-1)/threads_per_block + 1

  return (threads_per_block, num_blocks)


def single_wall_mobility_trans_times_force_pycuda(r_vectors, force, eta, a, *args, **kwargs):
   
  # Determine number of threads and blocks for the GPU
  number_of_blobs = np.int32(len(r_vectors))
  threads_per_block, num_blocks = set_number_of_threads_and_blocks(number_of_blobs)

  # Get parameters from arguments
  L = kwargs.get('periodic_length', np.array([0.0, 0.0, 0.0]))

  # Reshape arrays
  x = np.reshape(r_vectors, number_of_blobs * 3)
        
  # Allocate GPU memory
  x_gpu = cuda.mem_alloc(x.nbytes)
  f_gpu = cuda.mem_alloc(force.nbytes)
  u_gpu = cuda.mem_alloc(force.nbytes)
  number_of_blobs_gpu = cuda.mem_alloc(number_of_blobs.nbytes)
    
  # Copy data to the GPU (host to device)
  cuda.memcpy_htod(x_gpu, x)
  cuda.memcpy_htod(f_gpu, force)
    
  # Get mobility function
  mobility = mod.get_function("velocity_from_force")

  # Compute mobility force product
  mobility(x_gpu, f_gpu, u_gpu, number_of_blobs, np.float64(eta), np.float64(a), np.float64(L[0]), np.float64(L[1]), np.float64(L[2]), block=(threads_per_block, 1, 1), grid=(num_blocks, 1)) 
    
  # Copy data from GPU to CPU (device to host)
  u = np.empty_like(force)
  cuda.memcpy_dtoh(u, u_gpu)
  return u

def single_wall_mobility_rot_times_force_pycuda(r_vectors, force, eta, a, *args, **kwargs):
   
  # Determine number of threads and blocks for the GPU
  number_of_blobs = np.int32(len(r_vectors))
  threads_per_block, num_blocks = set_number_of_threads_and_blocks(number_of_blobs)

  # Get parameters from arguments
  L = kwargs.get('periodic_length', np.array([0.0, 0.0, 0.0]))

  # Reshape arrays
  x = np.reshape(r_vectors, number_of_blobs * 3) 
    
  # Allocate GPU memory
  x_gpu = cuda.mem_alloc(x.nbytes)
  f_gpu = cuda.mem_alloc(force.nbytes)
  u_gpu = cuda.mem_alloc(force.nbytes)
  number_of_blobs_gpu = cuda.mem_alloc(number_of_blobs.nbytes)
    
  # Copy data to the GPU (host to device)
  cuda.memcpy_htod(x_gpu, x)
  cuda.memcpy_htod(f_gpu, force)
    
  # Get mobility function
  mobility = mod.get_function("rotation_from_force")
  
  # Compute mobility force product
  mobility(x_gpu, f_gpu, u_gpu, number_of_blobs, np.float64(eta), np.float64(a), np.float64(L[0]), np.float64(L[1]), np.float64(L[2]), block=(threads_per_block, 1, 1), grid=(num_blocks, 1)) 
    
  # Copy data from GPU to CPU (device to host)
  u = np.empty_like(force)
  cuda.memcpy_dtoh(u, u_gpu)

  return u
  
def no_wall_mobility_rot_times_force_pycuda(r_vectors, force, eta, a, *args, **kwargs):
  
  # Determine number of threads and blocks for the GPU
  number_of_blobs = np.int32(len(r_vectors))
  threads_per_block, num_blocks = set_number_of_threads_and_blocks(number_of_blobs)
  
  # Get parameters from arguments
  L = kwargs.get('periodic_length', np.array([0.0, 0.0, 0.0]))

  # Reshape arrays
  x = np.reshape(r_vectors, number_of_blobs * 3)    
        
  # Allocate GPU memory
  x_gpu = cuda.mem_alloc(x.nbytes)
  f_gpu = cuda.mem_alloc(force.nbytes)
  u_gpu = cuda.mem_alloc(force.nbytes)
  number_of_blobs_gpu = cuda.mem_alloc(number_of_blobs.nbytes)
    
  # Copy data to the GPU (host to device)
  cuda.memcpy_htod(x_gpu, x)
  cuda.memcpy_htod(f_gpu, force)
    
  # Get mobility function
  mobility = mod.get_function("rotation_from_force_no_wall")

  # Compute mobility force product
  mobility(x_gpu, f_gpu, u_gpu, number_of_blobs, np.float64(eta), np.float64(a), np.float64(L[0]), np.float64(L[1]), np.float64(L[2]), block=(threads_per_block, 1, 1), grid=(num_blocks, 1)) 
    
  # Copy data from GPU to CPU (device to host)
  u = np.empty_like(force)
  cuda.memcpy_dtoh(u, u_gpu)

  return u
  
def single_wall_mobility_rot_times_torque_pycuda(r_vectors, torque, eta, a, *args, **kwargs):
   
  # Determine number of threads and blocks for the GPU
  number_of_blobs = np.int32(len(r_vectors))
  threads_per_block, num_blocks = set_number_of_threads_and_blocks(number_of_blobs)

  # Get parameters from arguments
  L = kwargs.get('periodic_length', np.array([0.0, 0.0, 0.0]))

  # Reshape arrays
  x = np.reshape(r_vectors, number_of_blobs * 3)
    
  # Allocate GPU memory
  x_gpu = cuda.mem_alloc(x.nbytes)
  t_gpu = cuda.mem_alloc(torque.nbytes)
  u_gpu = cuda.mem_alloc(torque.nbytes)
  number_of_blobs_gpu = cuda.mem_alloc(number_of_blobs.nbytes)
  
  # Copy data to the GPU (host to device)
  cuda.memcpy_htod(x_gpu, x)
  cuda.memcpy_htod(t_gpu, torque)
    
  # Get mobility function
  mobility = mod.get_function("rotation_from_torque")

  # Compute mobility force product
  mobility(x_gpu, t_gpu, u_gpu, number_of_blobs, np.float64(eta), np.float64(a), np.float64(L[0]), np.float64(L[1]), np.float64(L[2]), block=(threads_per_block, 1, 1), grid=(num_blocks, 1)) 
    
  # Copy data from GPU to CPU (device to host)
  u = np.empty_like(torque)
  cuda.memcpy_dtoh(u, u_gpu)

  return u  

def no_wall_mobility_rot_times_torque_pycuda(r_vectors, torque, eta, a, *args, **kwargs):
   
  # Determine number of threads and blocks for the GPU
  number_of_blobs = np.int32(len(r_vectors))
  threads_per_block, num_blocks = set_number_of_threads_and_blocks(number_of_blobs)

  # Get parameters from arguments
  L = kwargs.get('periodic_length', np.array([0.0, 0.0, 0.0]))

  # Reshape arrays
  x = np.reshape(r_vectors, number_of_blobs * 3)
        
  # Allocate GPU memory
  x_gpu = cuda.mem_alloc(x.nbytes)
  t_gpu = cuda.mem_alloc(torque.nbytes)
  u_gpu = cuda.mem_alloc(torque.nbytes)
  number_of_blobs_gpu = cuda.mem_alloc(number_of_blobs.nbytes)
    
  # Copy data to the GPU (host to device)
  cuda.memcpy_htod(x_gpu, x)
  cuda.memcpy_htod(t_gpu, torque)
    
  # Get mobility function
  mobility = mod.get_function("rotation_from_torque_no_wall")

  # Compute mobility force product
  mobility(x_gpu, t_gpu, u_gpu, number_of_blobs, np.float64(eta), np.float64(a), np.float64(L[0]), np.float64(L[1]), np.float64(L[2]), block=(threads_per_block, 1, 1), grid=(num_blocks, 1)) 
    
  # Copy data from GPU to CPU (device to host)
  u = np.empty_like(torque)
  cuda.memcpy_dtoh(u, u_gpu)

  return u
  
  
def single_wall_mobility_trans_times_force_torque_pycuda(r_vectors, force, torque, eta, a, *args, **kwargs):
   
  # Determine number of threads and blocks for the GPU
  number_of_blobs = np.int32(len(r_vectors))
  threads_per_block, num_blocks = set_number_of_threads_and_blocks(number_of_blobs)

  # Get parameters from arguments
  L = kwargs.get('periodic_length', np.array([0.0, 0.0, 0.0]))

  # Reshape arrays
  x = np.reshape(r_vectors, number_of_blobs * 3)
        
  # Allocate GPU memory
  x_gpu = cuda.mem_alloc(x.nbytes)
  t_gpu = cuda.mem_alloc(torque.nbytes)
  f_gpu = cuda.mem_alloc(force.nbytes)
  u_gpu = cuda.mem_alloc(torque.nbytes)
  number_of_blobs_gpu = cuda.mem_alloc(number_of_blobs.nbytes)
    
  # Copy data to the GPU (host to device)
  cuda.memcpy_htod(x_gpu, x)
  cuda.memcpy_htod(t_gpu, torque)
  cuda.memcpy_htod(f_gpu, force)
    
  # Get mobility function
  mobility = mod.get_function("velocity_from_force_and_torque")

  # Compute mobility force product
  mobility(x_gpu, f_gpu, t_gpu, u_gpu, number_of_blobs, np.float64(eta), np.float64(a), np.float64(L[0]), np.float64(L[1]), np.float64(L[2]), block=(threads_per_block, 1, 1), grid=(num_blocks, 1)) 
    
  # Copy data from GPU to CPU (device to host)
  u = np.empty_like(torque)
  cuda.memcpy_dtoh(u, u_gpu)

  return u  
  
def no_wall_mobility_trans_times_force_torque_pycuda(r_vectors, force, torque, eta, a, *args, **kwargs):
  
  # Determine number of threads and blocks for the GPU
  number_of_blobs = np.int32(len(r_vectors))
  threads_per_block, num_blocks = set_number_of_threads_and_blocks(number_of_blobs)
  
  # Get parameters from arguments
  L = kwargs.get('periodic_length', np.array([0.0, 0.0, 0.0]))

  # Reshape arrays
  x = np.reshape(r_vectors, number_of_blobs * 3)
           
  # Allocate GPU memory
  x_gpu = cuda.mem_alloc(x.nbytes)
  t_gpu = cuda.mem_alloc(torque.nbytes)
  f_gpu = cuda.mem_alloc(force.nbytes)
  u_gpu = cuda.mem_alloc(torque.nbytes)
  number_of_blobs_gpu = cuda.mem_alloc(number_of_blobs.nbytes)
    
  # Copy data to the GPU (host to device)
  cuda.memcpy_htod(x_gpu, x)
  cuda.memcpy_htod(t_gpu, torque)
  cuda.memcpy_htod(f_gpu, force)
  
  # Get mobility function
  mobility = mod.get_function("velocity_from_force_and_torque_no_wall")

  # Compute mobility force product
  mobility(x_gpu, f_gpu, t_gpu, u_gpu, number_of_blobs, np.float64(eta), np.float64(a), np.float64(L[0]), np.float64(L[1]), np.float64(L[2]), block=(threads_per_block, 1, 1), grid=(num_blocks, 1)) 
    
  # Copy data from GPU to CPU (device to host)
  u = np.empty_like(torque)
  cuda.memcpy_dtoh(u, u_gpu)

  return u   
  
def single_wall_mobility_trans_times_force_pycuda_single(r_vectors, force, eta, a, *args, **kwargs):
   
  # Determine number of threads and blocks for the GPU
  number_of_blobs = np.int32(len(r_vectors))
  threads_per_block, num_blocks = set_number_of_threads_and_blocks(number_of_blobs)

  # Get parameters from arguments
  L = kwargs.get('periodic_length', np.array([0.0, 0.0, 0.0]))

  # Reshape arrays
  x = np.float32(np.reshape(r_vectors, number_of_blobs * 3))
  f = np.float32(np.reshape(force, number_of_blobs * 3))
              
  # Allocate GPU memory
  x_gpu = cuda.mem_alloc(x.nbytes)
  f_gpu = cuda.mem_alloc(f.nbytes)
  u_gpu = cuda.mem_alloc(f.nbytes)
  number_of_blobs_gpu = cuda.mem_alloc(number_of_blobs.nbytes)
    
  # Copy data to the GPU (host to device)
  cuda.memcpy_htod(x_gpu, x)
  cuda.memcpy_htod(f_gpu, f)
    
  # Get mobility function
  mobility = mod.get_function("velocity_from_force_single")

  # Compute mobility force product
  mobility(x_gpu, f_gpu, u_gpu, number_of_blobs, np.float32(eta), np.float32(a), np.float32(L[0]), np.float32(L[1]), np.float32(L[2]), block=(threads_per_block, 1, 1), grid=(num_blocks, 1)) 
    
  # Copy data from GPU to CPU (device to host)
  u = np.empty_like(f)
  cuda.memcpy_dtoh(u, u_gpu)
  return u  


def single_wall_mobility_trans_times_torque_pycuda(r_vectors, torque, eta, a, *args, **kwargs):
   
  # Determine number of threads and blocks for the GPU
  number_of_blobs = np.int32(len(r_vectors))
  threads_per_block, num_blocks = set_number_of_threads_and_blocks(number_of_blobs)

  # Get parameters from arguments
  L = kwargs.get('periodic_length', np.array([0.0, 0.0, 0.0]))

  # Reshape arrays
  x = np.reshape(r_vectors, number_of_blobs * 3)
        
  # Allocate GPU memory
  x_gpu = cuda.mem_alloc(x.nbytes)
  t_gpu = cuda.mem_alloc(torque.nbytes)
  u_gpu = cuda.mem_alloc(torque.nbytes)
  number_of_blobs_gpu = cuda.mem_alloc(number_of_blobs.nbytes)
    
  # Copy data to the GPU (host to device)
  cuda.memcpy_htod(x_gpu, x)
  cuda.memcpy_htod(t_gpu, torque)
    
  # Get mobility function
  mobility = mod.get_function("velocity_from_torque")

  # Compute mobility force product
  mobility(x_gpu, t_gpu, u_gpu, number_of_blobs, np.float64(eta), np.float64(a), np.float64(L[0]), np.float64(L[1]), np.float64(L[2]), block=(threads_per_block, 1, 1), grid=(num_blocks, 1)) 
    
  # Copy data from GPU to CPU (device to host)
  u = np.empty_like(torque)
  cuda.memcpy_dtoh(u, u_gpu)

  return u  <|MERGE_RESOLUTION|>--- conflicted
+++ resolved
@@ -1391,8 +1391,7 @@
 }
 
 
-<<<<<<< HEAD
-=======
+
 ////////// UF - single precision //////////////////////////////////////////////////
 
 __device__ void mobilityUFRPY_single(float rx,
@@ -1622,7 +1621,6 @@
   return;
 }
 
->>>>>>> f72c352a
 """)
 
 def set_number_of_threads_and_blocks(num_elements):
