import numpy as np
import pycuda.driver as cuda
import pycuda.autoinit
from pycuda.compiler import SourceModule

mod = SourceModule("""
#include <stdio.h>
/*
 mobilityUFRPY computes the 3x3 RPY mobility
 between blobs i and j normalized with 8 pi eta a
*/
__device__ void mobilityUFRPY(double rx,
			      double ry,
			      double rz,
			      double &Mxx,
			      double &Mxy,
			      double &Mxz,
			      double &Myy,
			      double &Myz,
			      double &Mzz,
			      int i,
                              int j,
                              double invaGPU){
  
  double fourOverThree = 4.0 / 3.0;

  if(i == j){
    Mxx = fourOverThree;
    Mxy = 0;
    Mxz = 0;
    Myy = Mxx;
    Myz = 0;
    Mzz = Mxx;
  }
  else{
    rx = rx * invaGPU; //Normalize distance with hydrodynamic radius
    ry = ry * invaGPU;
    rz = rz * invaGPU;
    double r2 = rx*rx + ry*ry + rz*rz;
    double r = sqrt(r2);
    //We should not divide by zero but std::numeric_limits<double>::min() does not work in the GPU
    //double invr = (r > std::numeric_limits<double>::min()) ? (1.0 / r) : (1.0 / std::numeric_limits<double>::min())
    double invr = 1.0 / r;
    double invr2 = invr * invr;
    double c1, c2;
    if(r>=2){
      c1 = 1 + 2 / (3 * r2);
      c2 = (1 - 2 * invr2) * invr2;
      Mxx = (c1 + c2*rx*rx) * invr;
      Mxy = (     c2*rx*ry) * invr;
      Mxz = (     c2*rx*rz) * invr;
      Myy = (c1 + c2*ry*ry) * invr;
      Myz = (     c2*ry*rz) * invr;
      Mzz = (c1 + c2*rz*rz) * invr;
    }
    else{
      c1 = fourOverThree * (1 - 0.28125 * r); // 9/32 = 0.28125
      c2 = fourOverThree * 0.09375 * invr;    // 3/32 = 0.09375
      Mxx = c1 + c2 * rx*rx ;
      Mxy =      c2 * rx*ry ;
      Mxz =      c2 * rx*rz ;
      Myy = c1 + c2 * ry*ry ;
      Myz =      c2 * ry*rz ;
      Mzz = c1 + c2 * rz*rz ;
    }
  } 
  return;
}


/*
 mobilityUFSingleWallCorrection computes the 3x3 mobility correction due to a wall
 between blobs i and j normalized with 8 pi eta a.
 This uses the expression from the Swan and Brady paper for a finite size particle.
 Mobility is normalize by 8*pi*eta*a.
*/
__device__ void mobilityUFSingleWallCorrection(double rx,
			                       double ry,
			                       double rz,
			                       double &Mxx,
                  			       double &Mxy,
			                       double &Mxz,
                                               double &Myx,
			                       double &Myy,
			                       double &Myz,
                                               double &Mzx,
                                               double &Mzy,
			                       double &Mzz,
			                       int i,
                                               int j,
                                               double invaGPU,
                                               double hj){

  if(i == j){
    double invZi = 1.0 / hj;
    Mxx += -(9*invZi - 2*pow(invZi,3) + pow(invZi,5)) / 12.0;
    Myy += -(9*invZi - 2*pow(invZi,3) + pow(invZi,5)) / 12.0;
    Mzz += -(9*invZi - 4*pow(invZi,3) + pow(invZi,5)) / 6.0;
  }
  else{
    double h_hat = hj / rz;
    double invR = rsqrt(rx*rx + ry*ry + rz*rz); // = 1 / r;
    double ex = rx * invR;
    double ey = ry * invR;
    double ez = rz * invR;
    
    double fact1 = -(3*(1+2*h_hat*(1-h_hat)*ez*ez) * invR + 2*(1-3*ez*ez) * pow(invR,3) - 2*(1-5*ez*ez) * pow(invR,5))  / 3.0;
    double fact2 = -(3*(1-6*h_hat*(1-h_hat)*ez*ez) * invR - 6*(1-5*ez*ez) * pow(invR,3) + 10*(1-7*ez*ez) * pow(invR,5)) / 3.0;
    double fact3 =  ez * (3*h_hat*(1-6*(1-h_hat)*ez*ez) * invR - 6*(1-5*ez*ez) * pow(invR,3) + 10*(2-7*ez*ez) * pow(invR,5)) * 2.0 / 3.0;
    double fact4 =  ez * (3*h_hat*invR - 10*pow(invR,5)) * 2.0 / 3.0;
    double fact5 = -(3*h_hat*h_hat*ez*ez*invR + 3*ez*ez*pow(invR, 3) + (2-15*ez*ez)*pow(invR, 5)) * 4.0 / 3.0;
    
    Mxx += fact1 + fact2 * ex*ex;
    Mxy += fact2 * ex*ey;
    Mxz += fact2 * ex*ez + fact3 * ex;
    Myx += fact2 * ey*ex;
    Myy += fact1 + fact2 * ey*ey;
    Myz += fact2 * ey*ez + fact3 * ey;
    Mzx += fact2 * ez*ex + fact4 * ex;
    Mzy += fact2 * ez*ey + fact4 * ey;
    Mzz += fact1 + fact2 * ez*ez + fact3 * ez + fact4 * ez + fact5;         
  }
}



/*
 velocity_from_force computes the product
 U = M*F
*/
__global__ void velocity_from_force(const double *x,
                                    const double *f,					
                                    double *u,
				    int number_of_blobs,
                                    double eta,
                                    double a,
                                    double Lx,
                                    double Ly,
                                    double Lz){


  int i = blockDim.x * blockIdx.x + threadIdx.x;
  if(i >= number_of_blobs) return;   

  double invaGPU = 1.0 / a;

  double Ux=0;
  double Uy=0;
  double Uz=0;

  double rx, ry, rz;

  double Mxx, Mxy, Mxz;
  double Myx, Myy, Myz;
  double Mzx, Mzy, Mzz;

  int NDIM = 3; // 3 is the spatial dimension
  int ioffset = i * NDIM; 
  int joffset;

  // Determine if the space is pseudo-periodic in any dimension
  // We use a extended unit cell of length L=3*(Lx, Ly, Lz)
  int periodic_x = 0, periodic_y = 0, periodic_z = 0;
  if(Lx > 0){
    periodic_x = 1;
  }
  if(Ly > 0){
    periodic_y = 1;
  }
  if(Lz > 0){
    periodic_z = 1;
  }
  
  // Loop over image boxes and then over particles
  for(int boxX = -periodic_x; boxX <= periodic_x; boxX++){
    for(int boxY = -periodic_y; boxY <= periodic_y; boxY++){
      for(int boxZ = -periodic_z; boxZ <= periodic_z; boxZ++){
	for(int j=0; j<number_of_blobs; j++){
	  joffset = j * NDIM;
	  
	  // Compute vector between particles i and j
	  // rx = x[ioffset    ] - (x[joffset    ] + boxX * Lx);
	  // ry = x[ioffset + 1] - (x[joffset + 1] + boxY * Ly);
	  // rz = x[ioffset + 2] - (x[joffset + 2] + boxZ * Lz);
	  rx = x[ioffset    ] - x[joffset    ];
	  ry = x[ioffset + 1] - x[joffset + 1];
	  rz = x[ioffset + 2] - x[joffset + 2];

	  // Project a vector r to the extended unit cell
	  // centered around (0,0,0) and of size L=3*(Lx, Ly, Lz). If 
	  // any dimension of L is equal or smaller than zero the 
	  // box is assumed to be infinite in that direction.
	  if(Lx > 0){
	    rx = rx - int(rx / Lx + 0.5 * (int(rx>0) - int(rx<0))) * Lx;
            rx = rx + boxX * Lx;
	  }
	  if(Ly > 0){
	    ry = ry - int(ry / Ly + 0.5 * (int(ry>0) - int(ry<0))) * Ly;
            ry = ry + boxY * Ly;
	  }
	  if(Lz > 0){
	    rz = rz - int(rz / Lz + 0.5 * (int(rz>0) - int(rz<0))) * Lz;
            rz = rz + boxZ * Lz;
	  }
  
	  // 1. Compute mobility for pair i-j, if i==j use self-interation
          int j_image = j;
          if(boxX!=0 or boxY!=0 or boxZ!=0){
            j_image = -1;
          }
	  mobilityUFRPY(rx,ry,rz, Mxx,Mxy,Mxz,Myy,Myz,Mzz, i,j_image, invaGPU);
	  Myx = Mxy;
	  Mzx = Mxz;
	  Mzy = Myz;
	  mobilityUFSingleWallCorrection(rx/a, ry/a, (rz+2*x[joffset+2])/a, Mxx,Mxy,Mxz,Myx,Myy,Myz,Mzx,Mzy,Mzz, i,j_image, invaGPU, x[joffset+2]/a);
	  
	  //2. Compute product M_ij * F_j
	  Ux = Ux + (Mxx * f[joffset] + Mxy * f[joffset + 1] + Mxz * f[joffset + 2]);
	  Uy = Uy + (Myx * f[joffset] + Myy * f[joffset + 1] + Myz * f[joffset + 2]);
	  Uz = Uz + (Mzx * f[joffset] + Mzy * f[joffset + 1] + Mzz * f[joffset + 2]);
	}
      }
    }
  }
  //LOOP END

  //3. Save velocity U_i
  double pi = 4.0 * atan(1.0);
  double norm_fact_f = 1.0 / (8 * pi * eta * a);
  u[ioffset    ] = Ux * norm_fact_f;
  u[ioffset + 1] = Uy * norm_fact_f;
  u[ioffset + 2] = Uz * norm_fact_f;

  return;
}



////////// WT //////////////////////////////////////////////////

/*
 mobilityWTRPY computes the 3x3 RPY mobility
 between blobs i and j normalized with 8 pi eta a**3
*/
__device__ void mobilityWTRPY(double rx,
			      double ry,
			      double rz,
			      double &Mxx,
			      double &Mxy,
			      double &Mxz,
			      double &Myy,
			      double &Myz,
			      double &Mzz,
			      int i,
			      int j,
                              double invaGPU){
  
  if(i==j){
    Mxx = 1.0;
    Mxy = 0;
    Mxz = 0;
    Myy = Mxx;
    Myz = 0;
    Mzz = Mxx;
  }
  else{
    rx = rx * invaGPU; //Normalize distance with hydrodynamic radius
    ry = ry * invaGPU;
    rz = rz * invaGPU;
    double r2 = rx*rx + ry*ry + rz*rz;
    double r = sqrt(r2);
    double r3 = r2*r;
    //We should not divide by zero but std::numeric_limits<double>::min() does not work in the GPU
    //double invr = (r > std::numeric_limits<double>::min()) ? (1.0 / r) : (1.0 / std::numeric_limits<double>::min())
    double invr = 1 / r;
    double invr2 = 1 / r2;
    double invr3 = 1 / r3;
    double c1, c2;
    if(r>=2){
      c1 = -0.5;
      c2 = 1.5 * invr2 ;
      Mxx = (c1 + c2*rx*rx) * invr3;
      Mxy = (     c2*rx*ry) * invr3;
      Mxz = (     c2*rx*rz) * invr3;
      Myy = (c1 + c2*ry*ry) * invr3;
      Myz = (     c2*ry*rz) * invr3;
      Mzz = (c1 + c2*rz*rz) * invr3;
    }
    else{
      c1 =  (1 - 0.84375 * r + 0.078125 * r3); // 27/32 = 0.84375, 5/64 = 0.078125
      c2 =  0.28125 * invr - 0.046875 * r;    // 9/32 = 0.28125, 3/64 = 0.046875
      Mxx = c1 + c2 * rx*rx ;
      Mxy =      c2 * rx*ry ;
      Mxz =      c2 * rx*rz ;
      Myy = c1 + c2 * ry*ry ;
      Myz =      c2 * ry*rz ;
      Mzz = c1 + c2 * rz*rz ;
    }
  } 
  return;
}

/*
 mobilityWTSingleWallCorrection computes the 3x3 mobility correction due to a wall
 between blobs i and j normalized with 8 pi eta a. 
 It maps torques to angular velocities.
 This uses the expression from the Swan and Brady paper for a finite size particle.
 Mobility is normalize by 8*pi*eta*a.
*/
__device__ void mobilityWTSingleWallCorrection(double rx,
			                       double ry,
			                       double rz,
			                       double &Mxx,
                  			       double &Mxy,
			                       double &Mxz,
                                               double &Myx,
			                       double &Myy,
			                       double &Myz,
                                               double &Mzx,
                                               double &Mzy,
			                       double &Mzz,
			                       int i,
			                       int j,
                                               double invaGPU,
                                               double hj){
  if(i == j){
    double invZi = 1.0 / hj;
    double invZi3 = pow(invZi,3);
    Mxx += - invZi3 * 0.3125; // 15/48 = 0.3125
    Myy += - invZi3 * 0.3125; // 15/48 = 0.3125
    Mzz += - invZi3 * 0.125; // 3/24 = 0.125
  }
  else{
    double invR = rsqrt(rx*rx + ry*ry + rz*rz); // = 1 / r;
    double invR3 = invR * invR * invR;
    double ex = rx * invR;
    double ey = ry * invR;
    double ez = rz * invR;
    
    double fact1 =  ((1-6*ez*ez) * invR3 ) / 2.0;
    double fact2 = -(9 * invR3) / 6.0;
    double fact3 =  (3 * invR3 * ez);
    double fact4 =  (3 * invR3);
    
    Mxx += fact1 + fact2 * ex*ex + fact4 * ey*ey;
    Mxy += (fact2 - fact4)* ex*ey;
    Mxz += fact2 * ex*ez;
    Myx += (fact2 - fact4)* ex*ey;
    Myy += fact1 + fact2 * ey*ey + fact4 * ex*ex;
    Myz += fact2 * ey*ez;
    Mzx += fact2 * ez*ex + fact3 * ex;
    Mzy += fact2 * ez*ey + fact3 * ey;
    Mzz += fact1 + fact2 * ez*ez + fact3 * ez;         
  }
}

/*
 rotation_from_torque computes the product
 W = M_rt*T
*/
__global__ void rotation_from_torque(const double *x,
                                     const double *t,					
                                     double *u,
				     int number_of_blobs,
                                     double eta,
                                     double a,
                                     double Lx,
                                     double Ly,
                                     double Lz){


  int i = blockDim.x * blockIdx.x + threadIdx.x;
  if(i >= number_of_blobs) return;   

  double invaGPU = 1.0 / a;
  double a3 = a*a*a;

  double Ux=0;
  double Uy=0;
  double Uz=0;

  double rx, ry, rz;

  double Mxx, Mxy, Mxz;
  double Myx, Myy, Myz;
  double Mzx, Mzy, Mzz;

  int NDIM = 3; // 3 is the spatial dimension
  int ioffset = i * NDIM; 
  int joffset;

  // Determine if the space is pseudo-periodic in any dimension
  // We use a extended unit cell of length L=3*(Lx, Ly, Lz)
  int periodic_x = 0, periodic_y = 0, periodic_z = 0;
  if(Lx > 0){
    periodic_x = 1;
  }
  if(Ly > 0){
    periodic_y = 1;
  }
  if(Lz > 0){
    periodic_z = 1;
  }

  // Loop over image boxes and then over particles
  for(int boxX = -periodic_x; boxX <= periodic_x; boxX++){
    for(int boxY = -periodic_y; boxY <= periodic_y; boxY++){
      for(int boxZ = -periodic_z; boxZ <= periodic_z; boxZ++){  
        for(int j=0; j<number_of_blobs; j++){
          joffset = j * NDIM;

          // Compute vector between particles i and j
          rx = x[ioffset    ] - x[joffset    ];
          ry = x[ioffset + 1] - x[joffset + 1];
          rz = x[ioffset + 2] - x[joffset + 2];

	  // Project a vector r to the extended unit cell
	  // centered around (0,0,0) and of size L=3*(Lx, Ly, Lz). If 
	  // any dimension of L is equal or smaller than zero the 
	  // box is assumed to be infinite in that direction.
	  if(Lx > 0){
	    rx = rx - int(rx / Lx + 0.5 * (int(rx>0) - int(rx<0))) * Lx;
            rx = rx + boxX * Lx;
	  }
	  if(Ly > 0){
	    ry = ry - int(ry / Ly + 0.5 * (int(ry>0) - int(ry<0))) * Ly;
            ry = ry + boxY * Ly;
	  }
	  if(Lz > 0){
	    rz = rz - int(rz / Lz + 0.5 * (int(rz>0) - int(rz<0))) * Lz;
            rz = rz + boxZ * Lz;
	  }
  
	  // 1. Compute mobility for pair i-j, if i==j use self-interation
          int j_image = j;
          if(boxX!=0 or boxY!=0 or boxZ!=0){
            j_image = -1;
          }

          // 1. Compute mobility for pair i-j
          mobilityWTRPY(rx,ry,rz, Mxx,Mxy,Mxz,Myy,Myz,Mzz, i,j_image, invaGPU);
          Myx = Mxy;
          Mzx = Mxz;
          Mzy = Myz;
          mobilityWTSingleWallCorrection(rx/a, ry/a, (rz+2*x[joffset+2])/a, Mxx,Mxy,Mxz,Myx,Myy,Myz,Mzx,Mzy,Mzz, i,j_image, invaGPU, x[joffset+2]/a);

          //2. Compute product M_ij * T_j
          Ux = Ux + (Mxx * t[joffset] + Mxy * t[joffset + 1] + Mxz * t[joffset + 2]);
          Uy = Uy + (Myx * t[joffset] + Myy * t[joffset + 1] + Myz * t[joffset + 2]);
          Uz = Uz + (Mzx * t[joffset] + Mzy * t[joffset + 1] + Mzz * t[joffset + 2]);
        }
      }
    }
  }
  //LOOP END

  //3. Save velocity U_i
  double pi = 4.0 * atan(1.0);
  double norm_fact_t = 8 * pi * eta * a3;
  u[ioffset    ] = Ux / norm_fact_t;
  u[ioffset + 1] = Uy / norm_fact_t;
  u[ioffset + 2] = Uz / norm_fact_t;

  return;
}

/*
 rotation_from_torque_no_wall computes the product
 W = M_rt*T
*/
__global__ void rotation_from_torque_no_wall(const double *x,
					     const double *t,					
					     double *u,
					     int number_of_blobs,
					     double eta,
					     double a,
                                             double Lx,
                                             double Ly,
                                             double Lz){

  int i = blockDim.x * blockIdx.x + threadIdx.x;
  if(i >= number_of_blobs) return;   

  double invaGPU = 1.0 / a;
  
  double a3 = a*a*a;

  double Ux=0;
  double Uy=0;
  double Uz=0;

  double rx, ry, rz;

  double Mxx, Mxy, Mxz;
  double Myx, Myy, Myz;
  double Mzx, Mzy, Mzz;

  int NDIM = 3; // 3 is the spatial dimension
  int ioffset = i * NDIM; 
  int joffset;
  
  // Determine if the space is pseudo-periodic in any dimension
  // We use a extended unit cell of length L=3*(Lx, Ly, Lz)
  int periodic_x = 0, periodic_y = 0, periodic_z = 0;
  if(Lx > 0){
    periodic_x = 1;
  }
  if(Ly > 0){
    periodic_y = 1;
  }
  if(Lz > 0){
    periodic_z = 1;
  }

  // Loop over image boxes and then over particles
  for(int boxX = -periodic_x; boxX <= periodic_x; boxX++){
    for(int boxY = -periodic_y; boxY <= periodic_y; boxY++){
      for(int boxZ = -periodic_z; boxZ <= periodic_z; boxZ++){
        for(int j=0; j<number_of_blobs; j++){
          joffset = j * NDIM;

          // Compute vector between particles i and j
          rx = x[ioffset    ] - x[joffset    ];
          ry = x[ioffset + 1] - x[joffset + 1];
          rz = x[ioffset + 2] - x[joffset + 2];

	  // Project a vector r to the extended unit cell
	  // centered around (0,0,0) and of size L=3*(Lx, Ly, Lz). If 
	  // any dimension of L is equal or smaller than zero the 
	  // box is assumed to be infinite in that direction.
	  if(Lx > 0){
	    rx = rx - int(rx / Lx + 0.5 * (int(rx>0) - int(rx<0))) * Lx;
            rx = rx + boxX * Lx;
	  }
	  if(Ly > 0){
	    ry = ry - int(ry / Ly + 0.5 * (int(ry>0) - int(ry<0))) * Ly;
            ry = ry + boxY * Ly;
	  }
	  if(Lz > 0){
	    rz = rz - int(rz / Lz + 0.5 * (int(rz>0) - int(rz<0))) * Lz;
            rz = rz + boxZ * Lz;
	  }
  
	  // 1. Compute mobility for pair i-j, if i==j use self-interation
          int j_image = j;
          if(boxX!=0 or boxY!=0 or boxZ!=0){
            j_image = -1;
          }

          // 1. Compute mobility for pair i-j
          mobilityWTRPY(rx,ry,rz, Mxx,Mxy,Mxz,Myy,Myz,Mzz, i,j_image, invaGPU);
          Myx = Mxy;
          Mzx = Mxz;
          Mzy = Myz;

          //2. Compute product M_ij * T_j
          Ux = Ux + (Mxx * t[joffset] + Mxy * t[joffset + 1] + Mxz * t[joffset + 2]);
          Uy = Uy + (Myx * t[joffset] + Myy * t[joffset + 1] + Myz * t[joffset + 2]);
          Uz = Uz + (Mzx * t[joffset] + Mzy * t[joffset + 1] + Mzz * t[joffset + 2]);
        }
      }
    }
  }
  //LOOP END

  //3. Save velocity U_i
  double pi = 4.0 * atan(1.0);
  double norm_fact_t = 8 * pi * eta * a3;
  u[ioffset    ] = Ux / norm_fact_t;
  u[ioffset + 1] = Uy / norm_fact_t;
  u[ioffset + 2] = Uz / norm_fact_t;

  return;
}

////////// WF //////////////////////////////////////////////////

/*
 mobilityWFRPY computes the 3x3 RPY mobility
 between blobs i and j that maps forces to
 angular velocities.

 The mobility is normalized with 8 pi eta a**2.
*/
__device__ void mobilityWFRPY(double rx,
 			      double ry,
			      double rz,
			      double &Mxx,
			      double &Mxy,
			      double &Mxz,
			      double &Myy,
			      double &Myz,
			      double &Mzz,
			      int i,
			      int j,
                              double invaGPU){
  
  if(i==j){
    Mxx = 0;
    Mxy = 0;
    Mxz = 0;
    Myy = Mxx;
    Myz = 0;
    Mzz = Mxx;
  }
  else{
    rx = rx * invaGPU; //Normalize distance with hydrodynamic radius
    ry = ry * invaGPU;
    rz = rz * invaGPU;
    double r2 = rx*rx + ry*ry + rz*rz;
    double r = sqrt(r2);
    double r3 = r2*r;
    //We should not divide by zero but std::numeric_limits<double>::min() does not work in the GPU
    //double invr = (r > std::numeric_limits<double>::min()) ? (1.0 / r) : (1.0 / std::numeric_limits<double>::min())
    double invr3 = 1 / r3;
    double c1;
    if(r>=2){
      Mxx =  0;
      Mxy =  rz * invr3;
      Mxz = -ry * invr3;
      Myy =  0;
      Myz =  rx * invr3;
      Mzz =  0;
    }
    else{
      c1 =  0.5*( 1 - 0.375 * r); // 3/8 = 0.375
      Mxx =  0;
      Mxy =  c1 * rz;
      Mxz = -c1 * ry ;
      Myy =  0;
      Myz =  c1 * rx;
      Mzz =  0;
    }
  } 
  return;
}

/*
 mobilityWFSingleWallCorrection computes the 3x3 mobility correction due to a wall
 between blobs i and j that maps forces to angular velocities.
 This uses the expression from the Swan and Brady paper for a finite size particle
 but IMPORTANT, it used the right-hand side convection, Swan's paper uses the
 left-hand side convection.

 Mobility is normalize by 8*pi*eta*a.
*/
__device__ void mobilityWFSingleWallCorrection(double rx,
			                       double ry,
			                       double rz,
			                       double &Mxx,
                  			       double &Mxy,
			                       double &Mxz,
                                               double &Myx,
			                       double &Myy,
			                       double &Myz,
                                               double &Mzx,
                                               double &Mzy,
			                       int i,
			                       int j,
                                               double invaGPU,
                                               double hj){
  if(i == j){
    double invZi = 1.0 / hj;
    double invZi4 = pow(invZi,4);
    Mxy += -invZi4 * 0.125; // 3/24 = 0.125
    Myx +=  invZi4 * 0.125; // 3/24 = 0.125
  }
  else{
    double h_hat = hj / rz;
    double invR = rsqrt(rx*rx + ry*ry + rz*rz); // = 1 / r;
    double invR2 = invR * invR;
    double invR4 = invR2 * invR2;
    double ex = rx * invR;
    double ey = ry * invR;
    double ez = rz * invR;
    
    double fact1 =  invR2;
    double fact2 = (6*h_hat*ez*ez*invR2 + (1-10*ez*ez)*invR4) * 2;
    double fact3 = -ez*(3*h_hat*invR2 - 5*invR4) * 2;
    double fact4 = -ez*(h_hat*invR2 - invR4) * 2;
    
    Mxx -=                       - fact3*ex*ey;
    Mxy -=   fact1*ez            - fact3*ey*ey + fact4;
    Mxz -= - fact1*ey - fact2*ey - fact3*ey*ez;
    Myx -= - fact1*ez            + fact3*ex*ex - fact4;
    Myy -=                         fact3*ex*ey;
    Myz -=   fact1*ex + fact2*ex + fact3*ex*ez;
    Mzx -=   fact1*ey;
    Mzy -= - fact1*ex;
  }
}


__global__ void rotation_from_force(const double *x,
                                    const double *f,					
                                    double *u,
				    int number_of_blobs,
                                    double eta,
                                    double a,
                                    double Lx,
                                    double Ly,
                                    double Lz){

  int i = blockDim.x * blockIdx.x + threadIdx.x;
  if(i >= number_of_blobs) return;   

  double invaGPU = 1.0 / a;
  
  double a2 = a*a;

  double Ux=0;
  double Uy=0;
  double Uz=0;

  double rx, ry, rz;

  double Mxx, Mxy, Mxz;
  double Myx, Myy, Myz;
  double Mzx, Mzy, Mzz;

  int NDIM = 3; // 3 is the spatial dimension
  int ioffset = i * NDIM; 
  int joffset;
  
  // Determine if the space is pseudo-periodic in any dimension
  // We use a extended unit cell of length L=3*(Lx, Ly, Lz)
  int periodic_x = 0, periodic_y = 0, periodic_z = 0;
  if(Lx > 0){
    periodic_x = 1;
  }
  if(Ly > 0){
    periodic_y = 1;
  }
  if(Lz > 0){
    periodic_z = 1;
  }


  // Loop over image boxes and then over particles
  for(int boxX = -periodic_x; boxX <= periodic_x; boxX++){
    for(int boxY = -periodic_y; boxY <= periodic_y; boxY++){
      for(int boxZ = -periodic_z; boxZ <= periodic_z; boxZ++){
        for(int j=0; j<number_of_blobs; j++){
          joffset = j * NDIM;

          // Compute vector between particles i and j
          rx = x[ioffset    ] - x[joffset    ];
          ry = x[ioffset + 1] - x[joffset + 1];
          rz = x[ioffset + 2] - x[joffset + 2];

	  // Project a vector r to the extended unit cell
	  // centered around (0,0,0) and of size L=3*(Lx, Ly, Lz). If 
	  // any dimension of L is equal or smaller than zero the 
	  // box is assumed to be infinite in that direction.
	  if(Lx > 0){
	    rx = rx - int(rx / Lx + 0.5 * (int(rx>0) - int(rx<0))) * Lx;
            rx = rx + boxX * Lx;
	  }
	  if(Ly > 0){
	    ry = ry - int(ry / Ly + 0.5 * (int(ry>0) - int(ry<0))) * Ly;
            ry = ry + boxY * Ly;
	  }
	  if(Lz > 0){
	    rz = rz - int(rz / Lz + 0.5 * (int(rz>0) - int(rz<0))) * Lz;
            rz = rz + boxZ * Lz;
	  }
  
	  // 1. Compute mobility for pair i-j, if i==j use self-interation
          int j_image = j;
          if(boxX!=0 or boxY!=0 or boxZ!=0){
            j_image = -1;
          }

          // 1. Compute mobility for pair i-j
          mobilityWFRPY(rx,ry,rz, Mxx,Mxy,Mxz,Myy,Myz,Mzz, i,j_image, invaGPU);
          Myx = -Mxy;
          Mzx = -Mxz;
          Mzy = -Myz;
          mobilityWFSingleWallCorrection(rx/a, ry/a, (rz+2*x[joffset+2])/a, Mxx,Mxy,Mxz,Myx,Myy,Myz,Mzx,Mzy, i,j_image, invaGPU, x[joffset+2]/a);

          //2. Compute product M_ij * F_j
          Ux = Ux + (Mxx * f[joffset] + Mxy * f[joffset + 1] + Mxz * f[joffset + 2]);
          Uy = Uy + (Myx * f[joffset] + Myy * f[joffset + 1] + Myz * f[joffset + 2]);
          Uz = Uz + (Mzx * f[joffset] + Mzy * f[joffset + 1] + Mzz * f[joffset + 2]);
        }
      }
    }
  }
  //LOOP END

  //3. Save velocity U_i
  double pi = 4.0 * atan(1.0);
  double norm_fact_t = 8 * pi * eta * a2;
  u[ioffset    ] = Ux / norm_fact_t;
  u[ioffset + 1] = Uy / norm_fact_t;
  u[ioffset + 2] = Uz / norm_fact_t;

  return;
}


__global__ void rotation_from_force_no_wall(const double *x,
					   const double *f,					
					   double *u,
					   int number_of_blobs,
					   double eta,
					   double a,
                                           double Lx,
                                           double Ly,
                                           double Lz){


  int i = blockDim.x * blockIdx.x + threadIdx.x;
  if(i >= number_of_blobs) return;   

  double invaGPU = 1.0 / a;
  
  double a2 = a*a;

  double Ux=0;
  double Uy=0;
  double Uz=0;

  double rx, ry, rz;

  double Mxx, Mxy, Mxz;
  double Myx, Myy, Myz;
  double Mzx, Mzy, Mzz;

  int NDIM = 3; // 3 is the spatial dimension
  int ioffset = i * NDIM; 
  int joffset;
  
  // Determine if the space is pseudo-periodic in any dimension
  // We use a extended unit cell of length L=3*(Lx, Ly, Lz)
  int periodic_x = 0, periodic_y = 0, periodic_z = 0;
  if(Lx > 0){
    periodic_x = 1;
  }
  if(Ly > 0){
    periodic_y = 1;
  }
  if(Lz > 0){
    periodic_z = 1;
  }


  // Loop over image boxes and then over particles
  for(int boxX = -periodic_x; boxX <= periodic_x; boxX++){
    for(int boxY = -periodic_y; boxY <= periodic_y; boxY++){
      for(int boxZ = -periodic_z; boxZ <= periodic_z; boxZ++){
        for(int j=0; j<number_of_blobs; j++){
          joffset = j * NDIM;

          // Compute vector between particles i and j
          rx = x[ioffset    ] - x[joffset    ];
          ry = x[ioffset + 1] - x[joffset + 1];
          rz = x[ioffset + 2] - x[joffset + 2];

	  // Project a vector r to the extended unit cell
	  // centered around (0,0,0) and of size L=3*(Lx, Ly, Lz). If 
	  // any dimension of L is equal or smaller than zero the 
	  // box is assumed to be infinite in that direction.
	  if(Lx > 0){
	    rx = rx - int(rx / Lx + 0.5 * (int(rx>0) - int(rx<0))) * Lx;
            rx = rx + boxX * Lx;
	  }
	  if(Ly > 0){
	    ry = ry - int(ry / Ly + 0.5 * (int(ry>0) - int(ry<0))) * Ly;
            ry = ry + boxY * Ly;
	  }
	  if(Lz > 0){
	    rz = rz - int(rz / Lz + 0.5 * (int(rz>0) - int(rz<0))) * Lz;
            rz = rz + boxZ * Lz;
	  }
  
	  // 1. Compute mobility for pair i-j, if i==j use self-interation
          int j_image = j;
          if(boxX!=0 or boxY!=0 or boxZ!=0){
            j_image = -1;
          }

          // 1. Compute mobility for pair i-j
          mobilityWFRPY(rx,ry,rz, Mxx,Mxy,Mxz,Myy,Myz,Mzz, i,j_image, invaGPU);
          Myx = -Mxy;
          Mzx = -Mxz;
          Mzy = -Myz;

          //2. Compute product M_ij * F_j
          Ux = Ux + (Mxx * f[joffset] + Mxy * f[joffset + 1] + Mxz * f[joffset + 2]);
          Uy = Uy + (Myx * f[joffset] + Myy * f[joffset + 1] + Myz * f[joffset + 2]);
          Uz = Uz + (Mzx * f[joffset] + Mzy * f[joffset + 1] + Mzz * f[joffset + 2]);
        }
      }
    }
  }
  //LOOP END

  //3. Save velocity U_i
  double pi = 4.0 * atan(1.0);
  double norm_fact_t = 8 * pi * eta * a2;
  u[ioffset    ] = Ux / norm_fact_t;
  u[ioffset + 1] = Uy / norm_fact_t;
  u[ioffset + 2] = Uz / norm_fact_t;

  return;
}


////////// UT //////////////////////////////////////////////////

/*
 mobilityUTRPY computes the 3x3 RPY mobility
 between blobs i and j that maps torques to
 linear velocities.
 IMPORTANT, we use the right-hand side convection,
 in the paper of Wajnryb et al. 2013 they use
 the left hand side convection!

 The mobility is normalized with 8 pi eta a**2.
*/
__device__ void mobilityUTRPY(double rx,
			      double ry,
			      double rz,
			      double &Mxx,
			      double &Mxy,
			      double &Mxz,
			      double &Myy,
			      double &Myz,
			      double &Mzz,
			      int i,
			      int j,
                              double invaGPU){

  if(i==j){
    Mxx = 0;
    Mxy = 0;
    Mxz = 0;
    Myy = Mxx;
    Myz = 0;
    Mzz = Mxx;
  }
  else{
    rx = rx * invaGPU; //Normalize distance with hydrodynamic radius
    ry = ry * invaGPU;
    rz = rz * invaGPU;
    double r2 = rx*rx + ry*ry + rz*rz;
    double r = sqrt(r2);
    double r3 = r2*r;
    // We should not divide by zero but std::numeric_limits<double>::min() does not work in the GPU
    // double invr = (r > std::numeric_limits<double>::min()) ? (1.0 / r) : (1.0 / std::numeric_limits<double>::min())
    double invr3 = 1 / r3;
    double c1;
    if(r>=2){
      Mxx =  0;
      Mxy =  rz * invr3;
      Mxz = -ry * invr3;
      Myy =  0;
      Myz =  rx * invr3;
      Mzz =  0;
   
    }
    else{
      c1 = 0.5 * (1 - 0.375 * r); // 3/8 = 0.375
      Mxx =  0;
      Mxy =  c1 * rz;
      Mxz = -c1 * ry ;
      Myy =  0;
      Myz =  c1 * rx;
      Mzz =  0;
    }
  } 
  
  return;
}

/*
 mobilityUTSingleWallCorrection computes the 3x3 mobility correction due to a wall
 between blobs i and j that maps torques to linear velocities.
 This uses the expression from the Swan and Brady paper for a finite size particle
 but IMPORTANT, it used the right-hand side convection, Swan's paper uses the
 left-hand side convection.

 Mobility is normalize by 8*pi*eta*a.
*/

__device__ void mobilityUTSingleWallCorrection(double rx,
			                       double ry,
			                       double rz,
			                       double &Mxx,
                  			       double &Mxy,
			                       double &Mxz,
                                               double &Myx,
			                       double &Myy,
			                       double &Myz,
                                               double &Mzx,
                                               double &Mzy,
			                       int i,
			                       int j,
                                               double invaGPU,
                                               double hj){
  if(i == j){
    double invZi = 1.0 / hj;
    double invZi4 = pow(invZi,4);
    Mxy -= - invZi4 * 0.125; // 3/24 = 0.125
    Myx -=   invZi4 * 0.125; // 3/24 = 0.125
  }
  else{
    double h_hat = hj / rz;
    double invR = rsqrt(rx*rx + ry*ry + rz*rz); // = 1 / r;
    double invR2 = invR * invR;
    double invR4 = invR2 * invR2;
    double ex = rx * invR;
    double ey = ry * invR;
    double ez = rz * invR;
    
    double fact1 =  invR2;
    double fact2 = (6*h_hat*ez*ez*invR2 + (1-10*ez*ez)*invR4) * 2;
    double fact3 = -ez*(3*h_hat*invR2 - 5*invR4) * 2;
    double fact4 = -ez*(h_hat*invR2 - invR4) * 2;
    
    Mxx -=                       - fact3*ex*ey        ;
    Mxy -= - fact1*ez            + fact3*ex*ex - fact4;
    Mxz -=   fact1*ey                                 ;
    Myx -=   fact1*ez            - fact3*ey*ey + fact4;
    Myy -=                         fact3*ex*ey        ;
    Myz -= - fact1*ex                                 ;
    Mzx -= - fact1*ey - fact2*ey - fact3*ey*ez        ;
    Mzy -=   fact1*ex + fact2*ex + fact3*ex*ez        ;
  }
}


__global__ void velocity_from_force_and_torque(const double *x,
					       const double *f,
					       const double *t,
					       double *u,
					       int number_of_blobs,
					       double eta,
					       double a,
                                               double Lx,
                                               double Ly,
                                               double Lz){


  int i = blockDim.x * blockIdx.x + threadIdx.x;
  if(i >= number_of_blobs) return;   

  double invaGPU = 1.0 / a;
  
  double a2 = a*a;

  double Ufx=0;
  double Ufy=0;
  double Ufz=0;
  
  double Utx=0;
  double Uty=0;
  double Utz=0;

  double rx, ry, rz;

  double Mxx, Mxy, Mxz;
  double Myx, Myy, Myz;
  double Mzx, Mzy, Mzz;

  int NDIM = 3; // 3 is the spatial dimension
  int ioffset = i * NDIM; 
  int joffset;
  
<<<<<<< HEAD
  // Determine if the space is pseudo-periodic in any dimension
  // We use a extended unit cell of length L=3*(Lx, Ly, Lz)
  int periodic_x = 0, periodic_y = 0, periodic_z = 0;
  if(Lx > 0){
    periodic_x = 1;
  }
  if(Ly > 0){
    periodic_y = 1;
  }
  if(Lz > 0){
    periodic_z = 1;
  }

  // Loop over image boxes and then over particles
  for(int boxX = -periodic_x; boxX <= periodic_x; boxX++){
    for(int boxY = -periodic_y; boxY <= periodic_y; boxY++){
      for(int boxZ = -periodic_z; boxZ <= periodic_z; boxZ++){
        for(int j=0; j<number_of_blobs; j++){
          joffset = j * NDIM;

          // Compute vector between particles i and j
          rx = x[ioffset    ] - x[joffset    ];
          ry = x[ioffset + 1] - x[joffset + 1];
          rz = x[ioffset + 2] - x[joffset + 2];

	  // Project a vector r to the extended unit cell
	  // centered around (0,0,0) and of size L=3*(Lx, Ly, Lz). If 
	  // any dimension of L is equal or smaller than zero the 
	  // box is assumed to be infinite in that direction.
	  if(Lx > 0){
	    rx = rx - int(rx / Lx + 0.5 * (int(rx>0) - int(rx<0))) * Lx;
            rx = rx + boxX * Lx;
	  }
	  if(Ly > 0){
	    ry = ry - int(ry / Ly + 0.5 * (int(ry>0) - int(ry<0))) * Ly;
            ry = ry + boxY * Ly;
	  }
	  if(Lz > 0){
	    rz = rz - int(rz / Lz + 0.5 * (int(rz>0) - int(rz<0))) * Lz;
            rz = rz + boxZ * Lz;
	  }
  
	  // 1. Compute mobility for pair i-j, if i==j use self-interation
          int j_image = j;
          if(boxX!=0 or boxY!=0 or boxZ!=0){
            j_image = -1;
          }

          // 1. Compute UT mobility for pair i-j
          mobilityUTRPY(rx,ry,rz, Mxx,Mxy,Mxz,Myy,Myz,Mzz, i,j_image, invaGPU);
          Myx = -Mxy;
          Mzx = -Mxz;
          Mzy = -Myz;
    
          // Mind the correct symmety! M_UT,ij^{alpha,beta} = M_WF,ji^{beta,alpha}
          // mobilityUTSingleWallCorrection(rx/a, ry/a, (rz+2*x[joffset+2])/a, Mxx,Mxy,Mxz,Myx,Myy,Myz,Mzx,Mzy, i,j, invaGPU, x[joffset+2]/a);
          mobilityUTSingleWallCorrection(-rx/a, -ry/a, (-rz+2*x[ioffset+2])/a, Mxx,Mxy,Mxz,Myx,Myy,Myz,Mzx,Mzy, j_image,i, invaGPU, x[ioffset+2]/a);

          // 2. Compute product M_ij * T_j
          Utx = Utx + (Mxx * t[joffset] + Mxy * t[joffset + 1] + Mxz * t[joffset + 2]);
          Uty = Uty + (Myx * t[joffset] + Myy * t[joffset + 1] + Myz * t[joffset + 2]);
          Utz = Utz + (Mzx * t[joffset] + Mzy * t[joffset + 1] + Mzz * t[joffset + 2]);
=======
  for(int j=0; j<number_of_blobs; j++){
    joffset = j * NDIM;

    // Compute vector between particles i and j
    rx = x[ioffset    ] - x[joffset    ];
    ry = x[ioffset + 1] - x[joffset + 1];
    rz = x[ioffset + 2] - x[joffset + 2];

    // 1. Compute UT mobility for pair i-j
    mobilityUTRPY(rx,ry,rz, Mxx,Mxy,Mxz,Myy,Myz,Mzz, i,j, invaGPU);
    Myx = -Mxy;
    Mzx = -Mxz;
    Mzy = -Myz;
    // Mind the correct symmety! M_UT,ij^{alpha,beta} = M_WF,ji^{beta,alpha}
    // mobilityUTSingleWallCorrection(rx/a, ry/a, (rz+2*x[joffset+2])/a, Mxx,Mxy,Mxz,Myx,Myy,Myz,Mzx,Mzy, i,j, invaGPU, x[joffset+2]/a);
    mobilityUTSingleWallCorrection(-rx/a, -ry/a, (-rz+2*x[ioffset+2])/a, Mxx,Mxy,Mxz,Myx,Myy,Myz,Mzx,Mzy, j,i, invaGPU, x[ioffset+2]/a);

    // 2. Compute product M_ij * T_j
    Utx = Utx + (Mxx * t[joffset] + Mxy * t[joffset + 1] + Mxz * t[joffset + 2]);
    Uty = Uty + (Myx * t[joffset] + Myy * t[joffset + 1] + Myz * t[joffset + 2]);
    Utz = Utz + (Mzx * t[joffset] + Mzy * t[joffset + 1] + Mzz * t[joffset + 2]);
>>>>>>> 815165f6
    
    
          // 3. Compute UF mobility for pair i-j
          mobilityUFRPY(rx,ry,rz, Mxx,Mxy,Mxz,Myy,Myz,Mzz, i,j_image, invaGPU);
          Myx = Mxy;
          Mzx = Mxz;
          Mzy = Myz;
          mobilityUFSingleWallCorrection(rx/a, ry/a, (rz+2*x[joffset+2])/a, Mxx,Mxy,Mxz,Myx,Myy,Myz,Mzx,Mzy,Mzz, i,j_image, invaGPU, x[joffset+2]/a);
    
          // 4. Compute product M_ij * F_j
          Ufx = Ufx + (Mxx * f[joffset] + Mxy * f[joffset + 1] + Mxz * f[joffset + 2]);
          Ufy = Ufy + (Myx * f[joffset] + Myy * f[joffset + 1] + Myz * f[joffset + 2]);
          Ufz = Ufz + (Mzx * f[joffset] + Mzy * f[joffset + 1] + Mzz * f[joffset + 2]);
        }
      }
    }
  }
  //LOOP END

  //3. Save velocity U_i
  double pi = 4.0 * atan(1.0);
  double norm_fact_t = 8 * pi * eta * a2;
  double norm_fact_f = 8 * pi * eta * a;
  u[ioffset    ] = Utx / norm_fact_t + Ufx / norm_fact_f;
  u[ioffset + 1] = Uty / norm_fact_t + Ufy / norm_fact_f;
  u[ioffset + 2] = Utz / norm_fact_t + Ufz / norm_fact_f;

  return;
}


__global__ void velocity_from_force_and_torque_no_wall(const double *x,
						       const double *f,
						       const double *t,
						       double *u,
						       int number_of_blobs,
						       double eta,
						       double a,
                                                       double Lx,
                                                       double Ly,
                                                       double Lz){
  int i = blockDim.x * blockIdx.x + threadIdx.x;
  if(i >= number_of_blobs) return;   

  double invaGPU = 1.0 / a;
  
  double a2 = a*a;

  double Ufx=0;
  double Ufy=0;
  double Ufz=0;
  
  double Utx=0;
  double Uty=0;
  double Utz=0;

  double rx, ry, rz;

  double Mxx, Mxy, Mxz;
  double Myx, Myy, Myz;
  double Mzx, Mzy, Mzz;

  int NDIM = 3; // 3 is the spatial dimension
  int ioffset = i * NDIM; 
  int joffset;
  
  // Determine if the space is pseudo-periodic in any dimension
  // We use a extended unit cell of length L=3*(Lx, Ly, Lz)
  int periodic_x = 0, periodic_y = 0, periodic_z = 0;
  if(Lx > 0){
    periodic_x = 1;
  }
  if(Ly > 0){
    periodic_y = 1;
  }
  if(Lz > 0){
    periodic_z = 1;
  }

  // Loop over image boxes and then over particles
  for(int boxX = -periodic_x; boxX <= periodic_x; boxX++){
    for(int boxY = -periodic_y; boxY <= periodic_y; boxY++){
      for(int boxZ = -periodic_z; boxZ <= periodic_z; boxZ++){
        for(int j=0; j<number_of_blobs; j++){
          joffset = j * NDIM;

          // Compute vector between particles i and j
          rx = x[ioffset    ] - x[joffset    ];
          ry = x[ioffset + 1] - x[joffset + 1];
          rz = x[ioffset + 2] - x[joffset + 2];

	  // Project a vector r to the extended unit cell
	  // centered around (0,0,0) and of size L=3*(Lx, Ly, Lz). If 
	  // any dimension of L is equal or smaller than zero the 
	  // box is assumed to be infinite in that direction.
	  if(Lx > 0){
	    rx = rx - int(rx / Lx + 0.5 * (int(rx>0) - int(rx<0))) * Lx;
            rx = rx + boxX * Lx;
	  }
	  if(Ly > 0){
	    ry = ry - int(ry / Ly + 0.5 * (int(ry>0) - int(ry<0))) * Ly;
            ry = ry + boxY * Ly;
	  }
	  if(Lz > 0){
	    rz = rz - int(rz / Lz + 0.5 * (int(rz>0) - int(rz<0))) * Lz;
            rz = rz + boxZ * Lz;
	  }
  
	  // 1. Compute mobility for pair i-j, if i==j use self-interation
          int j_image = j;
          if(boxX!=0 or boxY!=0 or boxZ!=0){
            j_image = -1;
          }

          // 1. Compute UT mobility for pair i-j
          mobilityUTRPY(rx,ry,rz, Mxx,Mxy,Mxz,Myy,Myz,Mzz, i,j_image, invaGPU);
          Myx = -Mxy;
          Mzx = -Mxz;
          Mzy = -Myz;

          // 2. Compute product M_ij * T_j
          Utx = Utx + (Mxx * t[joffset] + Mxy * t[joffset + 1] + Mxz * t[joffset + 2]);
          Uty = Uty + (Myx * t[joffset] + Myy * t[joffset + 1] + Myz * t[joffset + 2]);
          Utz = Utz + (Mzx * t[joffset] + Mzy * t[joffset + 1] + Mzz * t[joffset + 2]);
        
          // 3. Compute UF mobility for pair i-j
          mobilityUFRPY(rx,ry,rz, Mxx,Mxy,Mxz,Myy,Myz,Mzz, i,j_image, invaGPU);
          Myx = Mxy;
          Mzx = Mxz;
          Mzy = Myz;
    
          // 4. Compute product M_ij * F_j
          Ufx = Ufx + (Mxx * f[joffset] + Mxy * f[joffset + 1] + Mxz * f[joffset + 2]);
          Ufy = Ufy + (Myx * f[joffset] + Myy * f[joffset + 1] + Myz * f[joffset + 2]);
          Ufz = Ufz + (Mzx * f[joffset] + Mzy * f[joffset + 1] + Mzz * f[joffset + 2]);
        }
      }
    }
  }
  //LOOP END

  //3. Save velocity U_i
  double pi = 4.0 * atan(1.0);
  double norm_fact_t = 8 * pi * eta * a2;
  double norm_fact_f = 8 * pi * eta * a;
  u[ioffset    ] = Utx / norm_fact_t + Ufx / norm_fact_f;
  u[ioffset + 1] = Uty / norm_fact_t + Ufy / norm_fact_f;
  u[ioffset + 2] = Utz / norm_fact_t + Ufz / norm_fact_f;

  return;
}


__global__ void velocity_from_torque(const double *x,
 			             const double *t,
				     double *u,
				     int number_of_blobs,
				     double eta,
				     double a,
                                     double Lx,
                                     double Ly,
                                     double Lz){

  int i = blockDim.x * blockIdx.x + threadIdx.x;
  if(i >= number_of_blobs) return;   

  double invaGPU = 1.0 / a;
  
  double a2 = a*a;

  double Utx=0;
  double Uty=0;
  double Utz=0;

  double rx, ry, rz;

  double Mxx, Mxy, Mxz;
  double Myx, Myy, Myz;
  double Mzx, Mzy, Mzz;

  int NDIM = 3; // 3 is the spatial dimension
  int ioffset = i * NDIM; 
  int joffset;
  
<<<<<<< HEAD
  // Determine if the space is pseudo-periodic in any dimension
  // We use a extended unit cell of length L=3*(Lx, Ly, Lz)
  int periodic_x = 0, periodic_y = 0, periodic_z = 0;
  if(Lx > 0){
    periodic_x = 1;
  }
  if(Ly > 0){
    periodic_y = 1;
  }
  if(Lz > 0){
    periodic_z = 1;
  }

  // Loop over image boxes and then over particles
  for(int boxX = -periodic_x; boxX <= periodic_x; boxX++){
    for(int boxY = -periodic_y; boxY <= periodic_y; boxY++){
      for(int boxZ = -periodic_z; boxZ <= periodic_z; boxZ++){
        for(int j=0; j<number_of_blobs; j++){
          joffset = j * NDIM;

          // Compute vector between particles i and j
          rx = x[ioffset    ] - x[joffset    ];
          ry = x[ioffset + 1] - x[joffset + 1];
          rz = x[ioffset + 2] - x[joffset + 2];

	  // Project a vector r to the extended unit cell
	  // centered around (0,0,0) and of size L=3*(Lx, Ly, Lz). If 
	  // any dimension of L is equal or smaller than zero the 
	  // box is assumed to be infinite in that direction.
	  if(Lx > 0){
	    rx = rx - int(rx / Lx + 0.5 * (int(rx>0) - int(rx<0))) * Lx;
            rx = rx + boxX * Lx;
	  }
	  if(Ly > 0){
	    ry = ry - int(ry / Ly + 0.5 * (int(ry>0) - int(ry<0))) * Ly;
            ry = ry + boxY * Ly;
	  }
	  if(Lz > 0){
	    rz = rz - int(rz / Lz + 0.5 * (int(rz>0) - int(rz<0))) * Lz;
            rz = rz + boxZ * Lz;
	  }
  
	  // 1. Compute mobility for pair i-j, if i==j use self-interation
          int j_image = j;
          if(boxX!=0 or boxY!=0 or boxZ!=0){
            j_image = -1;
          }

          // 1. Compute UT mobility for pair i-j
          mobilityUTRPY(rx,ry,rz, Mxx,Mxy,Mxz,Myy,Myz,Mzz, i,j_image, invaGPU);
          Myx = -Mxy;
          Mzx = -Mxz;
          Mzy = -Myz;
          // Mind the correct symmety! M_UT,ij^{alpha,beta} = M_WF,ji^{beta,alpha}
          // mobilityUTSingleWallCorrection(rx/a, ry/a, (rz+2*x[joffset+2])/a, Mxx,Mxy,Mxz,Myx,Myy,Myz,Mzx,Mzy, i,j, invaGPU, x[joffset+2]/a);
          mobilityUTSingleWallCorrection(-rx/a, -ry/a, (-rz+2*x[ioffset+2])/a, Mxx,Mxy,Mxz,Myx,Myy,Myz,Mzx,Mzy, j_image,i, invaGPU, x[ioffset+2]/a);

          // 2. Compute product M_ij * T_j
          Utx = Utx + (Mxx * t[joffset] + Mxy * t[joffset + 1] + Mxz * t[joffset + 2]);
          Uty = Uty + (Myx * t[joffset] + Myy * t[joffset + 1] + Myz * t[joffset + 2]);
          Utz = Utz + (Mzx * t[joffset] + Mzy * t[joffset + 1] + Mzz * t[joffset + 2]);
        }
      }
    }
=======
  for(int j=0; j<number_of_blobs; j++){
    joffset = j * NDIM;

    // Compute vector between particles i and j
    rx = x[ioffset    ] - x[joffset    ];
    ry = x[ioffset + 1] - x[joffset + 1];
    rz = x[ioffset + 2] - x[joffset + 2];

    // 1. Compute UT mobility for pair i-j
    mobilityUTRPY(rx,ry,rz, Mxx,Mxy,Mxz,Myy,Myz,Mzz, i,j, invaGPU);
    Myx = -Mxy;
    Mzx = -Mxz;
    Mzy = -Myz;
    // Mind the correct symmety! M_UT,ij^{alpha,beta} = M_WF,ji^{beta,alpha}
    // mobilityUTSingleWallCorrection(rx/a, ry/a, (rz+2*x[joffset+2])/a, Mxx,Mxy,Mxz,Myx,Myy,Myz,Mzx,Mzy, i,j, invaGPU, x[joffset+2]/a);
    mobilityUTSingleWallCorrection(-rx/a, -ry/a, (-rz+2*x[ioffset+2])/a, Mxx,Mxy,Mxz,Myx,Myy,Myz,Mzx,Mzy, j,i, invaGPU, x[ioffset+2]/a);

    // 2. Compute product M_ij * T_j
    Utx = Utx + (Mxx * t[joffset] + Mxy * t[joffset + 1] + Mxz * t[joffset + 2]);
    Uty = Uty + (Myx * t[joffset] + Myy * t[joffset + 1] + Myz * t[joffset + 2]);
    Utz = Utz + (Mzx * t[joffset] + Mzy * t[joffset + 1] + Mzz * t[joffset + 2]);
>>>>>>> 815165f6
  }
  //LOOP END

  //3. Save velocity U_i
  double pi = 4.0 * atan(1.0);
  double norm_fact_t = 1.0 / (8 * pi * eta * a2);
  u[ioffset    ] = Utx * norm_fact_t ;
  u[ioffset + 1] = Uty * norm_fact_t ;
  u[ioffset + 2] = Utz * norm_fact_t ;

  return;
}


////////// UF - single precision //////////////////////////////////////////////////

__device__ void mobilityUFRPY_single(float rx,
			             float ry,
			             float rz,
			             float &Mxx,
			             float &Mxy,
			             float &Mxz,
			             float &Myy,
			             float &Myz,
			             float &Mzz,
			             int i,
			             int j,
                                     float invaGPU){
  
  float fourOverThree = 4.0 / 3.0;

  if(i==j){
    Mxx = fourOverThree;
    Mxy = 0;
    Mxz = 0;
    Myy = Mxx;
    Myz = 0;
    Mzz = Mxx;
  }
  else{
    rx = rx * invaGPU; //Normalize distance with hydrodynamic radius
    ry = ry * invaGPU;
    rz = rz * invaGPU;
    float r2 = rx*rx + ry*ry + rz*rz;
    float r = sqrt(r2);
    //We should not divide by zero but std::numeric_limits<float>::min() does not work in the GPU
    //float invr = (r > std::numeric_limits<float>::min()) ? (1.0 / r) : (1.0 / std::numeric_limits<float>::min())
    float invr = 1.0 / r;
    float invr2 = invr * invr;
    float c1, c2;
    if(r>=2){
      c1 = 1 + 2 / (3 * r2);
      c2 = (1 - 2 * invr2) * invr2;
      Mxx = (c1 + c2*rx*rx) * invr;
      Mxy = (     c2*rx*ry) * invr;
      Mxz = (     c2*rx*rz) * invr;
      Myy = (c1 + c2*ry*ry) * invr;
      Myz = (     c2*ry*rz) * invr;
      Mzz = (c1 + c2*rz*rz) * invr;
    }
    else{
      c1 = fourOverThree * (1 - 0.28125 * r); // 9/32 = 0.28125
      c2 = fourOverThree * 0.09375 * invr;    // 3/32 = 0.09375
      Mxx = c1 + c2 * rx*rx ;
      Mxy =      c2 * rx*ry ;
      Mxz =      c2 * rx*rz ;
      Myy = c1 + c2 * ry*ry ;
      Myz =      c2 * ry*rz ;
      Mzz = c1 + c2 * rz*rz ;
    }
  } 
  
  return;
}



__device__ void mobilityUFSingleWallCorrection_single(float rx,
			                              float ry,
			                              float rz,
			                              float &Mxx,
                  			              float &Mxy,
			                              float &Mxz,
                                                      float &Myx,
			                              float &Myy,
			                              float &Myz,
                                                      float &Mzx,
                                                      float &Mzy,
			                              float &Mzz,
			                              int i,
			                              int j,
                                                      float invaGPU,
                                                      float hj){
  if(i == j){
    float invZi = 1.0 / hj;
    Mxx += -(9*invZi - 2*pow(invZi,3) + pow(invZi,5)) / 12.0;
    Myy += -(9*invZi - 2*pow(invZi,3) + pow(invZi,5)) / 12.0;
    Mzz += -(9*invZi - 4*pow(invZi,3) + pow(invZi,5)) / 6.0;
  }
  else{
    float h_hat = hj / rz;
    float invR = rsqrt(rx*rx + ry*ry + rz*rz); // = 1 / r;
    float ex = rx * invR;
    float ey = ry * invR;
    float ez = rz * invR;
    
    float fact1 = -(3*(1+2*h_hat*(1-h_hat)*ez*ez) * invR + 2*(1-3*ez*ez) * pow(invR,3) - 2*(1-5*ez*ez) * pow(invR,5))  / 3.0;
    float fact2 = -(3*(1-6*h_hat*(1-h_hat)*ez*ez) * invR - 6*(1-5*ez*ez) * pow(invR,3) + 10*(1-7*ez*ez) * pow(invR,5)) / 3.0;
    float fact3 =  ez * (3*h_hat*(1-6*(1-h_hat)*ez*ez) * invR - 6*(1-5*ez*ez) * pow(invR,3) + 10*(2-7*ez*ez) * pow(invR,5)) * 2.0 / 3.0;
    float fact4 =  ez * (3*h_hat*invR - 10*pow(invR,5)) * 2.0 / 3.0;
    float fact5 = -(3*h_hat*h_hat*ez*ez*invR + 3*ez*ez*pow(invR, 3) + (2-15*ez*ez)*pow(invR, 5)) * 4.0 / 3.0;
    
    Mxx += fact1 + fact2 * ex*ex;
    Mxy += fact2 * ex*ey;
    Mxz += fact2 * ex*ez + fact3 * ex;
    Myx += fact2 * ey*ex;
    Myy += fact1 + fact2 * ey*ey;
    Myz += fact2 * ey*ez + fact3 * ey;
    Mzx += fact2 * ez*ex + fact4 * ex;
    Mzy += fact2 * ez*ey + fact4 * ey;
    Mzz += fact1 + fact2 * ez*ez + fact3 * ez + fact4 * ez + fact5;         
  }

}


__global__ void velocity_from_force_single(const float *x,
                                           const float *f,					
                                           float *u,
				           int number_of_blobs,
                                           float eta,
                                           float a,
                                           double Lx,
                                           double Ly,
                                           double Lz){

  int i = blockDim.x * blockIdx.x + threadIdx.x;
  if(i >= number_of_blobs) return;   

  float invaGPU = 1.0 / a;

  float Ux=0;
  float Uy=0;
  float Uz=0;

  float rx, ry, rz;

  float Mxx, Mxy, Mxz;
  float Myx, Myy, Myz;
  float Mzx, Mzy, Mzz;

  int NDIM = 3; // 3 is the spatial dimension
  int ioffset = i * NDIM; 
  int joffset;
  
  // Determine if the space is pseudo-periodic in any dimension
  // We use a extended unit cell of length L=3*(Lx, Ly, Lz)
  int periodic_x = 0, periodic_y = 0, periodic_z = 0;
  if(Lx > 0){
    periodic_x = 1;
  }
  if(Ly > 0){
    periodic_y = 1;
  }
  if(Lz > 0){
    periodic_z = 1;
  }

  // Loop over image boxes and then over particles
  for(int boxX = -periodic_x; boxX <= periodic_x; boxX++){
    for(int boxY = -periodic_y; boxY <= periodic_y; boxY++){
      for(int boxZ = -periodic_z; boxZ <= periodic_z; boxZ++){
        for(int j=0; j<number_of_blobs; j++){
          joffset = j * NDIM;

          // Compute vector between particles i and j
          rx = x[ioffset    ] - x[joffset    ];
          ry = x[ioffset + 1] - x[joffset + 1];
          rz = x[ioffset + 2] - x[joffset + 2];

	  // Project a vector r to the extended unit cell
	  // centered around (0,0,0) and of size L=3*(Lx, Ly, Lz). If 
	  // any dimension of L is equal or smaller than zero the 
	  // box is assumed to be infinite in that direction.
	  if(Lx > 0){
	    rx = rx - int(rx / Lx + 0.5 * (int(rx>0) - int(rx<0))) * Lx;
            rx = rx + boxX * Lx;
	  }
	  if(Ly > 0){
	    ry = ry - int(ry / Ly + 0.5 * (int(ry>0) - int(ry<0))) * Ly;
            ry = ry + boxY * Ly;
	  }
	  if(Lz > 0){
	    rz = rz - int(rz / Lz + 0.5 * (int(rz>0) - int(rz<0))) * Lz;
            rz = rz + boxZ * Lz;
	  }
  
	  // 1. Compute mobility for pair i-j, if i==j use self-interation
          int j_image = j;
          if(boxX!=0 or boxY!=0 or boxZ!=0){
            j_image = -1;
          }

          // 1. Compute mobility for pair i-j
          mobilityUFRPY_single(rx,ry,rz, Mxx,Mxy,Mxz,Myy,Myz,Mzz, i,j_image, invaGPU);
          Myx = Mxy;
          Mzx = Mxz;
          Mzy = Myz;
          mobilityUFSingleWallCorrection_single(rx/a, ry/a, (rz+2*x[joffset+2])/a, Mxx,Mxy,Mxz,Myx,Myy,Myz,Mzx,Mzy,Mzz, i,j_image, invaGPU, x[joffset+2]/a);

          //2. Compute product M_ij * F_j
          Ux = Ux + (Mxx * f[joffset] + Mxy * f[joffset + 1] + Mxz * f[joffset + 2]);
          Uy = Uy + (Myx * f[joffset] + Myy * f[joffset + 1] + Myz * f[joffset + 2]);
          Uz = Uz + (Mzx * f[joffset] + Mzy * f[joffset + 1] + Mzz * f[joffset + 2]);
        }
      }
    }
  }
  //LOOP END

  //3. Save velocity U_i
  float pi = 4.0 * atan(1.0);
  u[ioffset    ] = Ux / (8 * pi * eta * a);
  u[ioffset + 1] = Uy / (8 * pi * eta * a);
  u[ioffset + 2] = Uz / (8 * pi * eta * a);

  return;
}

""")

def set_number_of_threads_and_blocks(num_elements):
  '''
  This functions uses a heuristic method to determine
  the number of blocks and threads per block to be
  used in CUDA kernels.
  '''
  threads_per_block=512
  if((num_elements/threads_per_block) < 512):
    threads_per_block = 256
  if((num_elements/threads_per_block) < 256):
    threads_per_block = 128
  if((num_elements/threads_per_block) < 128):
    threads_per_block = 64
  if((num_elements/threads_per_block) < 128):
    threads_per_block = 32
  num_blocks = (num_elements-1)/threads_per_block + 1

  return (threads_per_block, num_blocks)


def single_wall_mobility_trans_times_force_pycuda(r_vectors, force, eta, a, *args, **kwargs):
   
  # Determine number of threads and blocks for the GPU
  number_of_blobs = np.int32(len(r_vectors))
  threads_per_block, num_blocks = set_number_of_threads_and_blocks(number_of_blobs)

  # Get parameters from arguments
  L = kwargs.get('periodic_length', np.array([0.0, 0.0, 0.0]))

  # Reshape arrays
  x = np.reshape(r_vectors, number_of_blobs * 3)
        
  # Allocate GPU memory
  x_gpu = cuda.mem_alloc(x.nbytes)
  f_gpu = cuda.mem_alloc(force.nbytes)
  u_gpu = cuda.mem_alloc(force.nbytes)
  number_of_blobs_gpu = cuda.mem_alloc(number_of_blobs.nbytes)
    
  # Copy data to the GPU (host to device)
  cuda.memcpy_htod(x_gpu, x)
  cuda.memcpy_htod(f_gpu, force)
    
  # Get mobility function
  mobility = mod.get_function("velocity_from_force")

  # Compute mobility force product
  mobility(x_gpu, f_gpu, u_gpu, number_of_blobs, np.float64(eta), np.float64(a), np.float64(L[0]), np.float64(L[1]), np.float64(L[2]), block=(threads_per_block, 1, 1), grid=(num_blocks, 1)) 
    
  # Copy data from GPU to CPU (device to host)
  u = np.empty_like(force)
  cuda.memcpy_dtoh(u, u_gpu)
  return u

def single_wall_mobility_rot_times_force_pycuda(r_vectors, force, eta, a, *args, **kwargs):
   
  # Determine number of threads and blocks for the GPU
  number_of_blobs = np.int32(len(r_vectors))
  threads_per_block, num_blocks = set_number_of_threads_and_blocks(number_of_blobs)

  # Get parameters from arguments
  L = kwargs.get('periodic_length', np.array([0.0, 0.0, 0.0]))

  # Reshape arrays
  x = np.reshape(r_vectors, number_of_blobs * 3) 
    
  # Allocate GPU memory
  x_gpu = cuda.mem_alloc(x.nbytes)
  f_gpu = cuda.mem_alloc(force.nbytes)
  u_gpu = cuda.mem_alloc(force.nbytes)
  number_of_blobs_gpu = cuda.mem_alloc(number_of_blobs.nbytes)
    
  # Copy data to the GPU (host to device)
  cuda.memcpy_htod(x_gpu, x)
  cuda.memcpy_htod(f_gpu, force)
    
  # Get mobility function
  mobility = mod.get_function("rotation_from_force")
  
  # Compute mobility force product
  mobility(x_gpu, f_gpu, u_gpu, number_of_blobs, np.float64(eta), np.float64(a), np.float64(L[0]), np.float64(L[1]), np.float64(L[2]), block=(threads_per_block, 1, 1), grid=(num_blocks, 1)) 
    
  # Copy data from GPU to CPU (device to host)
  u = np.empty_like(force)
  cuda.memcpy_dtoh(u, u_gpu)

  return u
  
def no_wall_mobility_rot_times_force_pycuda(r_vectors, force, eta, a, *args, **kwargs):
  
  # Determine number of threads and blocks for the GPU
  number_of_blobs = np.int32(len(r_vectors))
  threads_per_block, num_blocks = set_number_of_threads_and_blocks(number_of_blobs)
  
  # Get parameters from arguments
  L = kwargs.get('periodic_length', np.array([0.0, 0.0, 0.0]))

  # Reshape arrays
  x = np.reshape(r_vectors, number_of_blobs * 3)    
        
  # Allocate GPU memory
  x_gpu = cuda.mem_alloc(x.nbytes)
  f_gpu = cuda.mem_alloc(force.nbytes)
  u_gpu = cuda.mem_alloc(force.nbytes)
  number_of_blobs_gpu = cuda.mem_alloc(number_of_blobs.nbytes)
    
  # Copy data to the GPU (host to device)
  cuda.memcpy_htod(x_gpu, x)
  cuda.memcpy_htod(f_gpu, force)
    
  # Get mobility function
  mobility = mod.get_function("rotation_from_force_no_wall")

  # Compute mobility force product
  mobility(x_gpu, f_gpu, u_gpu, number_of_blobs, np.float64(eta), np.float64(a), np.float64(L[0]), np.float64(L[1]), np.float64(L[2]), block=(threads_per_block, 1, 1), grid=(num_blocks, 1)) 
    
  # Copy data from GPU to CPU (device to host)
  u = np.empty_like(force)
  cuda.memcpy_dtoh(u, u_gpu)

  return u
  
def single_wall_mobility_rot_times_torque_pycuda(r_vectors, torque, eta, a, *args, **kwargs):
   
  # Determine number of threads and blocks for the GPU
  number_of_blobs = np.int32(len(r_vectors))
  threads_per_block, num_blocks = set_number_of_threads_and_blocks(number_of_blobs)

  # Get parameters from arguments
  L = kwargs.get('periodic_length', np.array([0.0, 0.0, 0.0]))

  # Reshape arrays
  x = np.reshape(r_vectors, number_of_blobs * 3)
    
  # Allocate GPU memory
  x_gpu = cuda.mem_alloc(x.nbytes)
  t_gpu = cuda.mem_alloc(torque.nbytes)
  u_gpu = cuda.mem_alloc(torque.nbytes)
  number_of_blobs_gpu = cuda.mem_alloc(number_of_blobs.nbytes)
  
  # Copy data to the GPU (host to device)
  cuda.memcpy_htod(x_gpu, x)
  cuda.memcpy_htod(t_gpu, torque)
    
  # Get mobility function
  mobility = mod.get_function("rotation_from_torque")

  # Compute mobility force product
  mobility(x_gpu, t_gpu, u_gpu, number_of_blobs, np.float64(eta), np.float64(a), np.float64(L[0]), np.float64(L[1]), np.float64(L[2]), block=(threads_per_block, 1, 1), grid=(num_blocks, 1)) 
    
  # Copy data from GPU to CPU (device to host)
  u = np.empty_like(torque)
  cuda.memcpy_dtoh(u, u_gpu)

  return u  

def no_wall_mobility_rot_times_torque_pycuda(r_vectors, torque, eta, a, *args, **kwargs):
   
  # Determine number of threads and blocks for the GPU
  number_of_blobs = np.int32(len(r_vectors))
  threads_per_block, num_blocks = set_number_of_threads_and_blocks(number_of_blobs)

  # Get parameters from arguments
  L = kwargs.get('periodic_length', np.array([0.0, 0.0, 0.0]))

  # Reshape arrays
  x = np.reshape(r_vectors, number_of_blobs * 3)
        
  # Allocate GPU memory
  x_gpu = cuda.mem_alloc(x.nbytes)
  t_gpu = cuda.mem_alloc(torque.nbytes)
  u_gpu = cuda.mem_alloc(torque.nbytes)
  number_of_blobs_gpu = cuda.mem_alloc(number_of_blobs.nbytes)
    
  # Copy data to the GPU (host to device)
  cuda.memcpy_htod(x_gpu, x)
  cuda.memcpy_htod(t_gpu, torque)
    
  # Get mobility function
  mobility = mod.get_function("rotation_from_torque_no_wall")

  # Compute mobility force product
  mobility(x_gpu, t_gpu, u_gpu, number_of_blobs, np.float64(eta), np.float64(a), np.float64(L[0]), np.float64(L[1]), np.float64(L[2]), block=(threads_per_block, 1, 1), grid=(num_blocks, 1)) 
    
  # Copy data from GPU to CPU (device to host)
  u = np.empty_like(torque)
  cuda.memcpy_dtoh(u, u_gpu)

  return u
  
  
def single_wall_mobility_trans_times_force_torque_pycuda(r_vectors, force, torque, eta, a, *args, **kwargs):
   
  # Determine number of threads and blocks for the GPU
  number_of_blobs = np.int32(len(r_vectors))
  threads_per_block, num_blocks = set_number_of_threads_and_blocks(number_of_blobs)

  # Get parameters from arguments
  L = kwargs.get('periodic_length', np.array([0.0, 0.0, 0.0]))

  # Reshape arrays
  x = np.reshape(r_vectors, number_of_blobs * 3)
        
  # Allocate GPU memory
  x_gpu = cuda.mem_alloc(x.nbytes)
  t_gpu = cuda.mem_alloc(torque.nbytes)
  f_gpu = cuda.mem_alloc(force.nbytes)
  u_gpu = cuda.mem_alloc(torque.nbytes)
  number_of_blobs_gpu = cuda.mem_alloc(number_of_blobs.nbytes)
    
  # Copy data to the GPU (host to device)
  cuda.memcpy_htod(x_gpu, x)
  cuda.memcpy_htod(t_gpu, torque)
  cuda.memcpy_htod(f_gpu, force)
    
  # Get mobility function
  mobility = mod.get_function("velocity_from_force_and_torque")

  # Compute mobility force product
  mobility(x_gpu, f_gpu, t_gpu, u_gpu, number_of_blobs, np.float64(eta), np.float64(a), np.float64(L[0]), np.float64(L[1]), np.float64(L[2]), block=(threads_per_block, 1, 1), grid=(num_blocks, 1)) 
    
  # Copy data from GPU to CPU (device to host)
  u = np.empty_like(torque)
  cuda.memcpy_dtoh(u, u_gpu)

  return u  
  
def no_wall_mobility_trans_times_force_torque_pycuda(r_vectors, force, torque, eta, a, *args, **kwargs):
  
  # Determine number of threads and blocks for the GPU
  number_of_blobs = np.int32(len(r_vectors))
  threads_per_block, num_blocks = set_number_of_threads_and_blocks(number_of_blobs)
  
  # Get parameters from arguments
  L = kwargs.get('periodic_length', np.array([0.0, 0.0, 0.0]))

  # Reshape arrays
  x = np.reshape(r_vectors, number_of_blobs * 3)
           
  # Allocate GPU memory
  x_gpu = cuda.mem_alloc(x.nbytes)
  t_gpu = cuda.mem_alloc(torque.nbytes)
  f_gpu = cuda.mem_alloc(force.nbytes)
  u_gpu = cuda.mem_alloc(torque.nbytes)
  number_of_blobs_gpu = cuda.mem_alloc(number_of_blobs.nbytes)
    
  # Copy data to the GPU (host to device)
  cuda.memcpy_htod(x_gpu, x)
  cuda.memcpy_htod(t_gpu, torque)
  cuda.memcpy_htod(f_gpu, force)
  
  # Get mobility function
  mobility = mod.get_function("velocity_from_force_and_torque_no_wall")

  # Compute mobility force product
  mobility(x_gpu, f_gpu, t_gpu, u_gpu, number_of_blobs, np.float64(eta), np.float64(a), np.float64(L[0]), np.float64(L[1]), np.float64(L[2]), block=(threads_per_block, 1, 1), grid=(num_blocks, 1)) 
    
  # Copy data from GPU to CPU (device to host)
  u = np.empty_like(torque)
  cuda.memcpy_dtoh(u, u_gpu)

  return u   
  
def single_wall_mobility_trans_times_force_pycuda_single(r_vectors, force, eta, a, *args, **kwargs):
   
  # Determine number of threads and blocks for the GPU
  number_of_blobs = np.int32(len(r_vectors))
  threads_per_block, num_blocks = set_number_of_threads_and_blocks(number_of_blobs)

  # Get parameters from arguments
  L = kwargs.get('periodic_length', np.array([0.0, 0.0, 0.0]))

  # Reshape arrays
  x = np.float32(np.reshape(r_vectors, number_of_blobs * 3))
  f = np.float32(np.reshape(force, number_of_blobs * 3))
              
  # Allocate GPU memory
  x_gpu = cuda.mem_alloc(x.nbytes)
  f_gpu = cuda.mem_alloc(f.nbytes)
  u_gpu = cuda.mem_alloc(f.nbytes)
  number_of_blobs_gpu = cuda.mem_alloc(number_of_blobs.nbytes)
    
  # Copy data to the GPU (host to device)
  cuda.memcpy_htod(x_gpu, x)
  cuda.memcpy_htod(f_gpu, f)
    
  # Get mobility function
  mobility = mod.get_function("velocity_from_force_single")

  # Compute mobility force product
  mobility(x_gpu, f_gpu, u_gpu, number_of_blobs, np.float32(eta), np.float32(a), np.float64(L[0]), np.float64(L[1]), np.float64(L[2]), block=(threads_per_block, 1, 1), grid=(num_blocks, 1)) 
    
  # Copy data from GPU to CPU (device to host)
  u = np.empty_like(f)
  cuda.memcpy_dtoh(u, u_gpu)

  return u  


def single_wall_mobility_trans_times_torque_pycuda(r_vectors, torque, eta, a, *args, **kwargs):
   
  # Determine number of threads and blocks for the GPU
  number_of_blobs = np.int32(len(r_vectors))
  threads_per_block, num_blocks = set_number_of_threads_and_blocks(number_of_blobs)

  # Get parameters from arguments
  L = kwargs.get('periodic_length', np.array([0.0, 0.0, 0.0]))

  # Reshape arrays
  x = np.reshape(r_vectors, number_of_blobs * 3)
        
  # Allocate GPU memory
  x_gpu = cuda.mem_alloc(x.nbytes)
  t_gpu = cuda.mem_alloc(torque.nbytes)
  u_gpu = cuda.mem_alloc(torque.nbytes)
  number_of_blobs_gpu = cuda.mem_alloc(number_of_blobs.nbytes)
    
  # Copy data to the GPU (host to device)
  cuda.memcpy_htod(x_gpu, x)
  cuda.memcpy_htod(t_gpu, torque)
    
  # Get mobility function
  mobility = mod.get_function("velocity_from_torque")

  # Compute mobility force product
  mobility(x_gpu, t_gpu, u_gpu, number_of_blobs, np.float64(eta), np.float64(a), np.float64(L[0]), np.float64(L[1]), np.float64(L[2]), block=(threads_per_block, 1, 1), grid=(num_blocks, 1)) 
    
  # Copy data from GPU to CPU (device to host)
  u = np.empty_like(torque)
  cuda.memcpy_dtoh(u, u_gpu)

  return u  <|MERGE_RESOLUTION|>--- conflicted
+++ resolved
@@ -1068,7 +1068,6 @@
   int ioffset = i * NDIM; 
   int joffset;
   
-<<<<<<< HEAD
   // Determine if the space is pseudo-periodic in any dimension
   // We use a extended unit cell of length L=3*(Lx, Ly, Lz)
   int periodic_x = 0, periodic_y = 0, periodic_z = 0;
@@ -1130,31 +1129,7 @@
           // 2. Compute product M_ij * T_j
           Utx = Utx + (Mxx * t[joffset] + Mxy * t[joffset + 1] + Mxz * t[joffset + 2]);
           Uty = Uty + (Myx * t[joffset] + Myy * t[joffset + 1] + Myz * t[joffset + 2]);
-          Utz = Utz + (Mzx * t[joffset] + Mzy * t[joffset + 1] + Mzz * t[joffset + 2]);
-=======
-  for(int j=0; j<number_of_blobs; j++){
-    joffset = j * NDIM;
-
-    // Compute vector between particles i and j
-    rx = x[ioffset    ] - x[joffset    ];
-    ry = x[ioffset + 1] - x[joffset + 1];
-    rz = x[ioffset + 2] - x[joffset + 2];
-
-    // 1. Compute UT mobility for pair i-j
-    mobilityUTRPY(rx,ry,rz, Mxx,Mxy,Mxz,Myy,Myz,Mzz, i,j, invaGPU);
-    Myx = -Mxy;
-    Mzx = -Mxz;
-    Mzy = -Myz;
-    // Mind the correct symmety! M_UT,ij^{alpha,beta} = M_WF,ji^{beta,alpha}
-    // mobilityUTSingleWallCorrection(rx/a, ry/a, (rz+2*x[joffset+2])/a, Mxx,Mxy,Mxz,Myx,Myy,Myz,Mzx,Mzy, i,j, invaGPU, x[joffset+2]/a);
-    mobilityUTSingleWallCorrection(-rx/a, -ry/a, (-rz+2*x[ioffset+2])/a, Mxx,Mxy,Mxz,Myx,Myy,Myz,Mzx,Mzy, j,i, invaGPU, x[ioffset+2]/a);
-
-    // 2. Compute product M_ij * T_j
-    Utx = Utx + (Mxx * t[joffset] + Mxy * t[joffset + 1] + Mxz * t[joffset + 2]);
-    Uty = Uty + (Myx * t[joffset] + Myy * t[joffset + 1] + Myz * t[joffset + 2]);
-    Utz = Utz + (Mzx * t[joffset] + Mzy * t[joffset + 1] + Mzz * t[joffset + 2]);
->>>>>>> 815165f6
-    
+          Utz = Utz + (Mzx * t[joffset] + Mzy * t[joffset + 1] + Mzz * t[joffset + 2]);  
     
           // 3. Compute UF mobility for pair i-j
           mobilityUFRPY(rx,ry,rz, Mxx,Mxy,Mxz,Myy,Myz,Mzz, i,j_image, invaGPU);
@@ -1338,7 +1313,6 @@
   int ioffset = i * NDIM; 
   int joffset;
   
-<<<<<<< HEAD
   // Determine if the space is pseudo-periodic in any dimension
   // We use a extended unit cell of length L=3*(Lx, Ly, Lz)
   int periodic_x = 0, periodic_y = 0, periodic_z = 0;
@@ -1403,29 +1377,6 @@
         }
       }
     }
-=======
-  for(int j=0; j<number_of_blobs; j++){
-    joffset = j * NDIM;
-
-    // Compute vector between particles i and j
-    rx = x[ioffset    ] - x[joffset    ];
-    ry = x[ioffset + 1] - x[joffset + 1];
-    rz = x[ioffset + 2] - x[joffset + 2];
-
-    // 1. Compute UT mobility for pair i-j
-    mobilityUTRPY(rx,ry,rz, Mxx,Mxy,Mxz,Myy,Myz,Mzz, i,j, invaGPU);
-    Myx = -Mxy;
-    Mzx = -Mxz;
-    Mzy = -Myz;
-    // Mind the correct symmety! M_UT,ij^{alpha,beta} = M_WF,ji^{beta,alpha}
-    // mobilityUTSingleWallCorrection(rx/a, ry/a, (rz+2*x[joffset+2])/a, Mxx,Mxy,Mxz,Myx,Myy,Myz,Mzx,Mzy, i,j, invaGPU, x[joffset+2]/a);
-    mobilityUTSingleWallCorrection(-rx/a, -ry/a, (-rz+2*x[ioffset+2])/a, Mxx,Mxy,Mxz,Myx,Myy,Myz,Mzx,Mzy, j,i, invaGPU, x[ioffset+2]/a);
-
-    // 2. Compute product M_ij * T_j
-    Utx = Utx + (Mxx * t[joffset] + Mxy * t[joffset + 1] + Mxz * t[joffset + 2]);
-    Uty = Uty + (Myx * t[joffset] + Myy * t[joffset + 1] + Myz * t[joffset + 2]);
-    Utz = Utz + (Mzx * t[joffset] + Mzy * t[joffset + 1] + Mzz * t[joffset + 2]);
->>>>>>> 815165f6
   }
   //LOOP END
 
