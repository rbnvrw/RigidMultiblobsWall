import numpy as np
import pycuda.driver as cuda
import pycuda.autoinit
from pycuda.compiler import SourceModule

# These lines set the precision of the cuda code
# to single or double. Set the precision
# in the following lines and edit the lines
# after   'mod = SourceModule("""'    accordingly
precision = 'single'
# precision = 'double'

mod = SourceModule("""
// Set real to single or double precision.
// This value has to agree witht the value
// for precision setted above.
typedef float real;
// typedef double real;


#include <stdio.h>
/*
 mobilityUFRPY computes the 3x3 RPY mobility
 between blobs i and j normalized with 8 pi eta a
*/
__device__ void mobilityUFRPY(real rx,
			      real ry,
			      real rz,
			      real &Mxx,
			      real &Mxy,
			      real &Mxz,
			      real &Myy,
			      real &Myz,
			      real &Mzz,
			      int i,
                              int j,
                              real invaGPU){
  
  real fourOverThree = real(4.0) / real(3.0);

  if(i == j){
    Mxx = fourOverThree;
    Mxy = 0;
    Mxz = 0;
    Myy = Mxx;
    Myz = 0;
    Mzz = Mxx;
  }
  else{
    rx = rx * invaGPU; //Normalize distance with hydrodynamic radius
    ry = ry * invaGPU;
    rz = rz * invaGPU;
    real r2 = rx*rx + ry*ry + rz*rz;
    real r = sqrt(r2);
    //We should not divide by zero but std::numeric_limits<real>::min() does not work in the GPU
    //real invr = (r > std::numeric_limits<real>::min()) ? (real(1.0) / r) : (real(1.0) / std::numeric_limits<real>::min())
    real invr = real(1.0) / r;
    real invr2 = invr * invr;
    real c1, c2;
    if(r>=2){
      c1 = real(1.0) + real(2.0) / (real(3.0) * r2);
      c2 = (real(1.0) - real(2.0) * invr2) * invr2;
      Mxx = (c1 + c2*rx*rx) * invr;
      Mxy = (     c2*rx*ry) * invr;
      Mxz = (     c2*rx*rz) * invr;
      Myy = (c1 + c2*ry*ry) * invr;
      Myz = (     c2*ry*rz) * invr;
      Mzz = (c1 + c2*rz*rz) * invr;
    }
    else{
      c1 = fourOverThree * (real(1.0) - real(0.28125) * r); // 9/32 = 0.28125
      c2 = fourOverThree * real(0.09375) * invr;    // 3/32 = 0.09375
      Mxx = c1 + c2 * rx*rx ;
      Mxy =      c2 * rx*ry ;
      Mxz =      c2 * rx*rz ;
      Myy = c1 + c2 * ry*ry ;
      Myz =      c2 * ry*rz ;
      Mzz = c1 + c2 * rz*rz ;
    }
  } 
  return;
}


/*
 mobilityUFSingleWallCorrection computes the 3x3 mobility correction due to a wall
 between blobs i and j normalized with 8 pi eta a.
 This uses the expression from the Swan and Brady paper for a finite size particle.
 Mobility is normalize by 8*pi*eta*a.
*/
__device__ void mobilityUFSingleWallCorrection(real rx,
			                       real ry,
			                       real rz,
			                       real &Mxx,
                  			       real &Mxy,
			                       real &Mxz,
                                               real &Myx,
			                       real &Myy,
			                       real &Myz,
                                               real &Mzx,
                                               real &Mzy,
			                       real &Mzz,
			                       int i,
                                               int j,
                                               real invaGPU,
                                               real hj){

  if(i == j){
    real invZi = real(1.0) / hj;
    real invZi3 = invZi * invZi * invZi;
    real invZi5 = invZi3 * invZi * invZi;
    Mxx += -(9*invZi - 2*invZi3 + invZi5 ) / real(12.0);
    Myy += -(9*invZi - 2*invZi3 + invZi5 ) / real(12.0);
    Mzz += -(9*invZi - 4*invZi3 + invZi5 ) / real(6.0);
  }
  else{
    real h_hat = hj / rz;
    real invR = rsqrt(rx*rx + ry*ry + rz*rz); // = 1 / r;
    real ex = rx * invR;
    real ey = ry * invR;
    real ez = rz * invR;
    real invR3 = invR * invR * invR;
    real invR5 = invR3 * invR * invR;
    
    real fact1 = -(3*(1+2*h_hat*(1-h_hat)*ez*ez) * invR + 2*(1-3*ez*ez) * invR3 - 2*(1-5*ez*ez) * invR5)  / real(3.0);
    real fact2 = -(3*(1-6*h_hat*(1-h_hat)*ez*ez) * invR - 6*(1-5*ez*ez) * invR3 + 10*(1-7*ez*ez) * invR5) / real(3.0);
    real fact3 =  ez * (3*h_hat*(1-6*(1-h_hat)*ez*ez) * invR - 6*(1-5*ez*ez) * invR3 + 10*(2-7*ez*ez) * invR5) * real(2.0) / real(3.0);
    real fact4 =  ez * (3*h_hat*invR - 10*invR5) * real(2.0) / real(3.0);
    real fact5 = -(3*h_hat*h_hat*ez*ez*invR + 3*ez*ez*invR3 + (2-15*ez*ez)*invR5) * real(4.0) / real(3.0);
    
    Mxx += fact1 + fact2 * ex*ex;
    Mxy += fact2 * ex*ey;
    Mxz += fact2 * ex*ez + fact3 * ex;
    Myx += fact2 * ey*ex;
    Myy += fact1 + fact2 * ey*ey;
    Myz += fact2 * ey*ez + fact3 * ey;
    Mzx += fact2 * ez*ex + fact4 * ex;
    Mzy += fact2 * ez*ey + fact4 * ey;
    Mzz += fact1 + fact2 * ez*ez + fact3 * ez + fact4 * ez + fact5;         
  }
}



/*
 velocity_from_force computes the product
 U = M*F
*/
__global__ void velocity_from_force(const real *x,
                                    const real *f,					
                                    real *u,
				    int number_of_blobs,
                                    real eta,
                                    real a,
                                    real Lx,
                                    real Ly,
                                    real Lz){


  int i = blockDim.x * blockIdx.x + threadIdx.x;
  if(i >= number_of_blobs) return;   

  real invaGPU = real(1.0) / a;

  real Ux=0;
  real Uy=0;
  real Uz=0;

  real rx, ry, rz;

  real Mxx, Mxy, Mxz;
  real Myx, Myy, Myz;
  real Mzx, Mzy, Mzz;

  int NDIM = 3; // 3 is the spatial dimension
  int ioffset = i * NDIM; 
  int joffset;

  // Determine if the space is pseudo-periodic in any dimension
  // We use a extended unit cell of length L=3*(Lx, Ly, Lz)
  int periodic_x = 0, periodic_y = 0, periodic_z = 0;
  if(Lx > 0){
    periodic_x = 1;
  }
  if(Ly > 0){
    periodic_y = 1;
  }
  if(Lz > 0){
    periodic_z = 1;
  }
  
  // Loop over image boxes and then over particles
  for(int boxX = -periodic_x; boxX <= periodic_x; boxX++){
    for(int boxY = -periodic_y; boxY <= periodic_y; boxY++){
      for(int boxZ = -periodic_z; boxZ <= periodic_z; boxZ++){
	for(int j=0; j<number_of_blobs; j++){
	  joffset = j * NDIM;
	  
	  // Compute vector between particles i and j
	  // rx = x[ioffset    ] - (x[joffset    ] + boxX * Lx);
	  // ry = x[ioffset + 1] - (x[joffset + 1] + boxY * Ly);
	  // rz = x[ioffset + 2] - (x[joffset + 2] + boxZ * Lz);
	  rx = x[ioffset    ] - x[joffset    ];
	  ry = x[ioffset + 1] - x[joffset + 1];
	  rz = x[ioffset + 2] - x[joffset + 2];

	  // Project a vector r to the extended unit cell
	  // centered around (0,0,0) and of size L=3*(Lx, Ly, Lz). If 
	  // any dimension of L is equal or smaller than zero the 
	  // box is assumed to be infinite in that direction.
	  if(Lx > 0){
	    rx = rx - int(rx / Lx + real(0.5) * (int(rx>0) - int(rx<0))) * Lx;
            rx = rx + boxX * Lx;
	  }
	  if(Ly > 0){
	    ry = ry - int(ry / Ly + real(0.5) * (int(ry>0) - int(ry<0))) * Ly;
            ry = ry + boxY * Ly;
	  }
	  if(Lz > 0){
	    rz = rz - int(rz / Lz + real(0.5) * (int(rz>0) - int(rz<0))) * Lz;
            rz = rz + boxZ * Lz;
	  }
  
	  // 1. Compute mobility for pair i-j, if i==j use self-interation
          int j_image = j;
          if(boxX!=0 or boxY!=0 or boxZ!=0){
            j_image = -1;
          }
	  mobilityUFRPY(rx,ry,rz, Mxx,Mxy,Mxz,Myy,Myz,Mzz, i,j_image, invaGPU);
	  Myx = Mxy;
	  Mzx = Mxz;
	  Mzy = Myz;
	  mobilityUFSingleWallCorrection(rx/a, ry/a, (rz+2*x[joffset+2])/a, Mxx,Mxy,Mxz,Myx,Myy,Myz,Mzx,Mzy,Mzz, i,j_image, invaGPU, x[joffset+2]/a);
	  
	  //2. Compute product M_ij * F_j
	  Ux = Ux + (Mxx * f[joffset] + Mxy * f[joffset + 1] + Mxz * f[joffset + 2]);
	  Uy = Uy + (Myx * f[joffset] + Myy * f[joffset + 1] + Myz * f[joffset + 2]);
	  Uz = Uz + (Mzx * f[joffset] + Mzy * f[joffset + 1] + Mzz * f[joffset + 2]);
	}
      }
    }
  }
  //LOOP END

  //3. Save velocity U_i
  real pi = real(4.0) * atan(real(1.0));
  real norm_fact_f = real(1.0) / (8 * pi * eta * a);
  u[ioffset    ] = Ux * norm_fact_f;
  u[ioffset + 1] = Uy * norm_fact_f;
  u[ioffset + 2] = Uz * norm_fact_f;

  return;
}


/*
 velocity_from_force computes the product
 U = M*F
*/
__global__ void velocity_from_force_no_wall(const real *x,
                                            const real *f,					
                                            real *u,
				            int number_of_blobs,
                                            real eta,
                                            real a,
                                            real Lx,
                                            real Ly,
                                            real Lz){

  int i = blockDim.x * blockIdx.x + threadIdx.x;
  if(i >= number_of_blobs) return;   

  real invaGPU = real(1.0) / a;

  real Ux=0;
  real Uy=0;
  real Uz=0;

  real rx, ry, rz;

  real Mxx, Mxy, Mxz;
  real Myy, Myz;
  real Mzz;

  int NDIM = 3; // 3 is the spatial dimension
  int ioffset = i * NDIM; 
  int joffset;

  // Determine if the space is pseudo-periodic in any dimension
  // We use a extended unit cell of length L=3*(Lx, Ly, Lz)
  int periodic_x = 0, periodic_y = 0, periodic_z = 0;
  if(Lx > 0){
    periodic_x = 1;
  }
  if(Ly > 0){
    periodic_y = 1;
  }
  if(Lz > 0){
    periodic_z = 1;
  }
  
  // Loop over image boxes and then over particles
  for(int boxX = -periodic_x; boxX <= periodic_x; boxX++){
    for(int boxY = -periodic_y; boxY <= periodic_y; boxY++){
      for(int boxZ = -periodic_z; boxZ <= periodic_z; boxZ++){
	for(int j=0; j<number_of_blobs; j++){
	  joffset = j * NDIM;
	  
	  // Compute vector between particles i and j
	  rx = x[ioffset    ] - x[joffset    ];
	  ry = x[ioffset + 1] - x[joffset + 1];
	  rz = x[ioffset + 2] - x[joffset + 2];

	  // Project a vector r to the extended unit cell
	  // centered around (0,0,0) and of size L=3*(Lx, Ly, Lz). If 
	  // any dimension of L is equal or smaller than zero the 
	  // box is assumed to be infinite in that direction.
	  if(Lx > 0){
	    rx = rx - int(rx / Lx + real(0.5) * (int(rx>0) - int(rx<0))) * Lx;
            rx = rx + boxX * Lx;
	  }
	  if(Ly > 0){
	    ry = ry - int(ry / Ly + real(0.5) * (int(ry>0) - int(ry<0))) * Ly;
            ry = ry + boxY * Ly;
	  }
	  if(Lz > 0){
	    rz = rz - int(rz / Lz + real(0.5) * (int(rz>0) - int(rz<0))) * Lz;
            rz = rz + boxZ * Lz;
	  }
  
	  // 1. Compute mobility for pair i-j, if i==j use self-interation
          int j_image = j;
          if(boxX!=0 or boxY!=0 or boxZ!=0){
            j_image = -1;
          }
	  mobilityUFRPY(rx,ry,rz, Mxx,Mxy,Mxz,Myy,Myz,Mzz, i,j_image, invaGPU);
	  
	  //2. Compute product M_ij * F_j
	  Ux = Ux + (Mxx * f[joffset] + Mxy * f[joffset + 1] + Mxz * f[joffset + 2]);
	  Uy = Uy + (Mxy * f[joffset] + Myy * f[joffset + 1] + Myz * f[joffset + 2]);
	  Uz = Uz + (Mxz * f[joffset] + Myz * f[joffset + 1] + Mzz * f[joffset + 2]);
	}
      }
    }
  }
  //LOOP END

  //3. Save velocity U_i
  real pi = real(4.0) * atan(real(1.0));
  real norm_fact_f = real(1.0) / (8 * pi * eta * a);
  u[ioffset    ] = Ux * norm_fact_f;
  u[ioffset + 1] = Uy * norm_fact_f;
  u[ioffset + 2] = Uz * norm_fact_f;

  return;
}



////////// WT //////////////////////////////////////////////////

/*
 mobilityWTRPY computes the 3x3 RPY mobility
 between blobs i and j normalized with 8 pi eta a**3
*/
__device__ void mobilityWTRPY(real rx,
			      real ry,
			      real rz,
			      real &Mxx,
			      real &Mxy,
			      real &Mxz,
			      real &Myy,
			      real &Myz,
			      real &Mzz,
			      int i,
			      int j,
                              real invaGPU){
  
  if(i==j){
    Mxx = real(1.0);
    Mxy = 0;
    Mxz = 0;
    Myy = Mxx;
    Myz = 0;
    Mzz = Mxx;
  }
  else{
    rx = rx * invaGPU; //Normalize distance with hydrodynamic radius
    ry = ry * invaGPU;
    rz = rz * invaGPU;
    real r2 = rx*rx + ry*ry + rz*rz;
    real r = sqrt(r2);
    real r3 = r2*r;
    //We should not divide by zero but std::numeric_limits<real>::min() does not work in the GPU
    //real invr = (r > std::numeric_limits<real>::min()) ? (1.0 / r) : (1.0 / std::numeric_limits<real>::min())
    real invr = real(1.0) / r;
    real invr2 = real(1.0) / r2;
    real invr3 = real(1.0) / r3;
    real c1, c2;
    if(r>=2){
      c1 = -real(0.5);
      c2 = real(1.5) * invr2 ;
      Mxx = (c1 + c2*rx*rx) * invr3;
      Mxy = (     c2*rx*ry) * invr3;
      Mxz = (     c2*rx*rz) * invr3;
      Myy = (c1 + c2*ry*ry) * invr3;
      Myz = (     c2*ry*rz) * invr3;
      Mzz = (c1 + c2*rz*rz) * invr3;
    }
    else{
      c1 =  (real(1.0) - real(0.84375) * r + real(0.078125) * r3); // 27/32 = 0.84375, 5/64 = 0.078125
      c2 =  real(0.28125) * invr - real(0.046875) * r;    // 9/32 = 0.28125, 3/64 = 0.046875
      Mxx = c1 + c2 * rx*rx ;
      Mxy =      c2 * rx*ry ;
      Mxz =      c2 * rx*rz ;
      Myy = c1 + c2 * ry*ry ;
      Myz =      c2 * ry*rz ;
      Mzz = c1 + c2 * rz*rz ;
    }
  } 
  return;
}

/*
 mobilityWTSingleWallCorrection computes the 3x3 mobility correction due to a wall
 between blobs i and j normalized with 8 pi eta a. 
 It maps torques to angular velocities.
 This uses the expression from the Swan and Brady paper for a finite size particle.
 Mobility is normalize by 8*pi*eta*a.
*/
__device__ void mobilityWTSingleWallCorrection(real rx,
			                       real ry,
			                       real rz,
			                       real &Mxx,
                  			       real &Mxy,
			                       real &Mxz,
                                               real &Myx,
			                       real &Myy,
			                       real &Myz,
                                               real &Mzx,
                                               real &Mzy,
			                       real &Mzz,
			                       int i,
			                       int j,
                                               real invaGPU,
                                               real hj){
  if(i == j){
    real invZi = real(1.0) / hj;
    real invZi3 = pow(invZi,3);
    Mxx += - invZi3 * real(0.3125); // 15/48 = 0.3125
    Myy += - invZi3 * real(0.3125); // 15/48 = 0.3125
    Mzz += - invZi3 * real(0.125); // 3/24 = 0.125
  }
  else{
    real invR = rsqrt(rx*rx + ry*ry + rz*rz); // = 1 / r;
    real invR3 = invR * invR * invR;
    real ex = rx * invR;
    real ey = ry * invR;
    real ez = rz * invR;
    
    real fact1 =  ((1-6*ez*ez) * invR3 ) / real(2.0);
    real fact2 = -(9 * invR3) / real(6.0);
    real fact3 =  (3 * invR3 * ez);
    real fact4 =  (3 * invR3);
    
    Mxx += fact1 + fact2 * ex*ex + fact4 * ey*ey;
    Mxy += (fact2 - fact4)* ex*ey;
    Mxz += fact2 * ex*ez;
    Myx += (fact2 - fact4)* ex*ey;
    Myy += fact1 + fact2 * ey*ey + fact4 * ex*ex;
    Myz += fact2 * ey*ez;
    Mzx += fact2 * ez*ex + fact3 * ex;
    Mzy += fact2 * ez*ey + fact3 * ey;
    Mzz += fact1 + fact2 * ez*ez + fact3 * ez;         
  }
}

/*
 rotation_from_torque computes the product
 W = M_rt*T
*/
__global__ void rotation_from_torque(const real *x,
                                     const real *t,					
                                     real *u,
				     int number_of_blobs,
                                     real eta,
                                     real a,
                                     real Lx,
                                     real Ly,
                                     real Lz){


  int i = blockDim.x * blockIdx.x + threadIdx.x;
  if(i >= number_of_blobs) return;   

  real invaGPU = real(1.0) / a;
  real a3 = a*a*a;

  real Ux=0;
  real Uy=0;
  real Uz=0;

  real rx, ry, rz;

  real Mxx, Mxy, Mxz;
  real Myx, Myy, Myz;
  real Mzx, Mzy, Mzz;

  int NDIM = 3; // 3 is the spatial dimension
  int ioffset = i * NDIM; 
  int joffset;

  // Determine if the space is pseudo-periodic in any dimension
  // We use a extended unit cell of length L=3*(Lx, Ly, Lz)
  int periodic_x = 0, periodic_y = 0, periodic_z = 0;
  if(Lx > 0){
    periodic_x = 1;
  }
  if(Ly > 0){
    periodic_y = 1;
  }
  if(Lz > 0){
    periodic_z = 1;
  }

  // Loop over image boxes and then over particles
  for(int boxX = -periodic_x; boxX <= periodic_x; boxX++){
    for(int boxY = -periodic_y; boxY <= periodic_y; boxY++){
      for(int boxZ = -periodic_z; boxZ <= periodic_z; boxZ++){  
        for(int j=0; j<number_of_blobs; j++){
          joffset = j * NDIM;

          // Compute vector between particles i and j
          rx = x[ioffset    ] - x[joffset    ];
          ry = x[ioffset + 1] - x[joffset + 1];
          rz = x[ioffset + 2] - x[joffset + 2];

	  // Project a vector r to the extended unit cell
	  // centered around (0,0,0) and of size L=3*(Lx, Ly, Lz). If 
	  // any dimension of L is equal or smaller than zero the 
	  // box is assumed to be infinite in that direction.
	  if(Lx > 0){
	    rx = rx - int(rx / Lx + real(0.5) * (int(rx>0) - int(rx<0))) * Lx;
            rx = rx + boxX * Lx;
	  }
	  if(Ly > 0){
	    ry = ry - int(ry / Ly + real(0.5) * (int(ry>0) - int(ry<0))) * Ly;
            ry = ry + boxY * Ly;
	  }
	  if(Lz > 0){
	    rz = rz - int(rz / Lz + real(0.5) * (int(rz>0) - int(rz<0))) * Lz;
            rz = rz + boxZ * Lz;
	  }
<<<<<<< HEAD
 
=======

>>>>>>> 8686c713
	  // 1. Compute mobility for pair i-j, if i==j use self-interation
          int j_image = j;
          if(boxX!=0 or boxY!=0 or boxZ!=0){
            j_image = -1;
          }

          // 1. Compute mobility for pair i-j
          mobilityWTRPY(rx,ry,rz, Mxx,Mxy,Mxz,Myy,Myz,Mzz, i,j_image, invaGPU);
          Myx = Mxy;
          Mzx = Mxz;
          Mzy = Myz;
          mobilityWTSingleWallCorrection(rx/a, ry/a, (rz+2*x[joffset+2])/a, Mxx,Mxy,Mxz,Myx,Myy,Myz,Mzx,Mzy,Mzz, i,j_image, invaGPU, x[joffset+2]/a);

          //2. Compute product M_ij * T_j
          Ux = Ux + (Mxx * t[joffset] + Mxy * t[joffset + 1] + Mxz * t[joffset + 2]);
          Uy = Uy + (Myx * t[joffset] + Myy * t[joffset + 1] + Myz * t[joffset + 2]);
          Uz = Uz + (Mzx * t[joffset] + Mzy * t[joffset + 1] + Mzz * t[joffset + 2]);
        }
      }
    }
  }
  //LOOP END

  //3. Save velocity U_i
  real pi = real(4.0) * atan(real(1.0));
  real norm_fact_t = 8 * pi * eta * a3;
  u[ioffset    ] = Ux / norm_fact_t;
  u[ioffset + 1] = Uy / norm_fact_t;
  u[ioffset + 2] = Uz / norm_fact_t;

  return;
}

/*
 rotation_from_torque_no_wall computes the product
 W = M_rt*T
*/
__global__ void rotation_from_torque_no_wall(const real *x,
					     const real *t,					
					     real *u,
					     int number_of_blobs,
					     real eta,
					     real a,
                                             real Lx,
                                             real Ly,
                                             real Lz){

  int i = blockDim.x * blockIdx.x + threadIdx.x;
  if(i >= number_of_blobs) return;   

  real invaGPU = real(1.0) / a;
  
  real a3 = a*a*a;

  real Ux=0;
  real Uy=0;
  real Uz=0;

  real rx, ry, rz;

  real Mxx, Mxy, Mxz;
  real Myx, Myy, Myz;
  real Mzx, Mzy, Mzz;

  int NDIM = 3; // 3 is the spatial dimension
  int ioffset = i * NDIM; 
  int joffset;
  
  // Determine if the space is pseudo-periodic in any dimension
  // We use a extended unit cell of length L=3*(Lx, Ly, Lz)
  int periodic_x = 0, periodic_y = 0, periodic_z = 0;
  if(Lx > 0){
    periodic_x = 1;
  }
  if(Ly > 0){
    periodic_y = 1;
  }
  if(Lz > 0){
    periodic_z = 1;
  }

  // Loop over image boxes and then over particles
  for(int boxX = -periodic_x; boxX <= periodic_x; boxX++){
    for(int boxY = -periodic_y; boxY <= periodic_y; boxY++){
      for(int boxZ = -periodic_z; boxZ <= periodic_z; boxZ++){
        for(int j=0; j<number_of_blobs; j++){
          joffset = j * NDIM;

          // Compute vector between particles i and j
          rx = x[ioffset    ] - x[joffset    ];
          ry = x[ioffset + 1] - x[joffset + 1];
          rz = x[ioffset + 2] - x[joffset + 2];

	  // Project a vector r to the extended unit cell
	  // centered around (0,0,0) and of size L=3*(Lx, Ly, Lz). If 
	  // any dimension of L is equal or smaller than zero the 
	  // box is assumed to be infinite in that direction.
	  if(Lx > 0){
	    rx = rx - int(rx / Lx + real(0.5) * (int(rx>0) - int(rx<0))) * Lx;
            rx = rx + boxX * Lx;
	  }
	  if(Ly > 0){
	    ry = ry - int(ry / Ly + real(0.5) * (int(ry>0) - int(ry<0))) * Ly;
            ry = ry + boxY * Ly;
	  }
	  if(Lz > 0){
	    rz = rz - int(rz / Lz + real(0.5) * (int(rz>0) - int(rz<0))) * Lz;
            rz = rz + boxZ * Lz;
	  }
  
	  // 1. Compute mobility for pair i-j, if i==j use self-interation
          int j_image = j;
          if(boxX!=0 or boxY!=0 or boxZ!=0){
            j_image = -1;
          }

          // 1. Compute mobility for pair i-j
          mobilityWTRPY(rx,ry,rz, Mxx,Mxy,Mxz,Myy,Myz,Mzz, i,j_image, invaGPU);
          Myx = Mxy;
          Mzx = Mxz;
          Mzy = Myz;

          //2. Compute product M_ij * T_j
          Ux = Ux + (Mxx * t[joffset] + Mxy * t[joffset + 1] + Mxz * t[joffset + 2]);
          Uy = Uy + (Myx * t[joffset] + Myy * t[joffset + 1] + Myz * t[joffset + 2]);
          Uz = Uz + (Mzx * t[joffset] + Mzy * t[joffset + 1] + Mzz * t[joffset + 2]);
        }
      }
    }
  }
  //LOOP END

  //3. Save velocity U_i
  real pi = real(4.0) * atan(real(1.0));
  real norm_fact_t = 8 * pi * eta * a3;
  u[ioffset    ] = Ux / norm_fact_t;
  u[ioffset + 1] = Uy / norm_fact_t;
  u[ioffset + 2] = Uz / norm_fact_t;

  return;
}

////////// WF //////////////////////////////////////////////////

/*
 mobilityWFRPY computes the 3x3 RPY mobility
 between blobs i and j that maps forces to
 angular velocities.

 The mobility is normalized with 8 pi eta a**2.
*/
__device__ void mobilityWFRPY(real rx,
 			      real ry,
			      real rz,
			      real &Mxx,
			      real &Mxy,
			      real &Mxz,
			      real &Myy,
			      real &Myz,
			      real &Mzz,
			      int i,
			      int j,
                              real invaGPU){
  
  if(i==j){
    Mxx = 0;
    Mxy = 0;
    Mxz = 0;
    Myy = Mxx;
    Myz = 0;
    Mzz = Mxx;
  }
  else{
    rx = rx * invaGPU; //Normalize distance with hydrodynamic radius
    ry = ry * invaGPU;
    rz = rz * invaGPU;
    real r2 = rx*rx + ry*ry + rz*rz;
    real r = sqrt(r2);
    real r3 = r2*r;
    //We should not divide by zero but std::numeric_limits<real>::min() does not work in the GPU
    //real invr = (r > std::numeric_limits<real>::min()) ? (1.0 / r) : (1.0 / std::numeric_limits<real>::min())
    real invr3 = real(1.0) / r3;
    real c1;
    if(r>=2){
      Mxx =  0;
      Mxy =  rz * invr3;
      Mxz = -ry * invr3;
      Myy =  0;
      Myz =  rx * invr3;
      Mzz =  0;
    }
    else{
      c1 =  real(0.5)*( real(1.0) - real(0.375) * r); // 3/8 = 0.375
      Mxx =  0;
      Mxy =  c1 * rz;
      Mxz = -c1 * ry ;
      Myy =  0;
      Myz =  c1 * rx;
      Mzz =  0;
    }
  } 
  return;
}

/*
 mobilityWFSingleWallCorrection computes the 3x3 mobility correction due to a wall
 between blobs i and j that maps forces to angular velocities.
 This uses the expression from the Swan and Brady paper for a finite size particle
 but IMPORTANT, it used the right-hand side convection, Swan's paper uses the
 left-hand side convection.

 Mobility is normalize by 8*pi*eta*a.
*/
__device__ void mobilityWFSingleWallCorrection(real rx,
			                       real ry,
			                       real rz,
			                       real &Mxx,
                  			       real &Mxy,
			                       real &Mxz,
                                               real &Myx,
			                       real &Myy,
			                       real &Myz,
                                               real &Mzx,
                                               real &Mzy,
			                       int i,
			                       int j,
                                               real invaGPU,
                                               real hj){
  if(i == j){
    real invZi = real(1.0) / hj;
    real invZi4 = pow(invZi,4);
    Mxy += -invZi4 * real(0.125); // 3/24 = 0.125
    Myx +=  invZi4 * real(0.125); // 3/24 = 0.125
  }
  else{
    real h_hat = hj / rz;
    real invR = rsqrt(rx*rx + ry*ry + rz*rz); // = 1 / r;
    real invR2 = invR * invR;
    real invR4 = invR2 * invR2;
    real ex = rx * invR;
    real ey = ry * invR;
    real ez = rz * invR;
    
    real fact1 =  invR2;
    real fact2 = (6*h_hat*ez*ez*invR2 + (1-10*ez*ez)*invR4) * real(2.0);
    real fact3 = -ez*(3*h_hat*invR2 - 5*invR4) * real(2.0);
    real fact4 = -ez*(h_hat*invR2 - invR4) * real(2.0);
    
    Mxx -=                       - fact3*ex*ey;
    Mxy -=   fact1*ez            - fact3*ey*ey + fact4;
    Mxz -= - fact1*ey - fact2*ey - fact3*ey*ez;
    Myx -= - fact1*ez            + fact3*ex*ex - fact4;
    Myy -=                         fact3*ex*ey;
    Myz -=   fact1*ex + fact2*ex + fact3*ex*ez;
    Mzx -=   fact1*ey;
    Mzy -= - fact1*ex;
  }
}


__global__ void rotation_from_force(const real *x,
                                    const real *f,					
                                    real *u,
				    int number_of_blobs,
                                    real eta,
                                    real a,
                                    real Lx,
                                    real Ly,
                                    real Lz){

  int i = blockDim.x * blockIdx.x + threadIdx.x;
  if(i >= number_of_blobs) return;   

  real invaGPU = real(1.0) / a;
  
  real a2 = a*a;

  real Ux=0;
  real Uy=0;
  real Uz=0;

  real rx, ry, rz;

  real Mxx, Mxy, Mxz;
  real Myx, Myy, Myz;
  real Mzx, Mzy, Mzz;

  int NDIM = 3; // 3 is the spatial dimension
  int ioffset = i * NDIM; 
  int joffset;
  
  // Determine if the space is pseudo-periodic in any dimension
  // We use a extended unit cell of length L=3*(Lx, Ly, Lz)
  int periodic_x = 0, periodic_y = 0, periodic_z = 0;
  if(Lx > 0){
    periodic_x = 1;
  }
  if(Ly > 0){
    periodic_y = 1;
  }
  if(Lz > 0){
    periodic_z = 1;
  }


  // Loop over image boxes and then over particles
  for(int boxX = -periodic_x; boxX <= periodic_x; boxX++){
    for(int boxY = -periodic_y; boxY <= periodic_y; boxY++){
      for(int boxZ = -periodic_z; boxZ <= periodic_z; boxZ++){
        for(int j=0; j<number_of_blobs; j++){
          joffset = j * NDIM;

          // Compute vector between particles i and j
          rx = x[ioffset    ] - x[joffset    ];
          ry = x[ioffset + 1] - x[joffset + 1];
          rz = x[ioffset + 2] - x[joffset + 2];

	  // Project a vector r to the extended unit cell
	  // centered around (0,0,0) and of size L=3*(Lx, Ly, Lz). If 
	  // any dimension of L is equal or smaller than zero the 
	  // box is assumed to be infinite in that direction.
	  if(Lx > 0){
	    rx = rx - int(rx / Lx + real(0.5) * (int(rx>0) - int(rx<0))) * Lx;
            rx = rx + boxX * Lx;
	  }
	  if(Ly > 0){
	    ry = ry - int(ry / Ly + real(0.5) * (int(ry>0) - int(ry<0))) * Ly;
            ry = ry + boxY * Ly;
	  }
	  if(Lz > 0){
	    rz = rz - int(rz / Lz + real(0.5) * (int(rz>0) - int(rz<0))) * Lz;
            rz = rz + boxZ * Lz;
	  }
  
	  // 1. Compute mobility for pair i-j, if i==j use self-interation
          int j_image = j;
          if(boxX!=0 or boxY!=0 or boxZ!=0){
            j_image = -1;
          }

          // 1. Compute mobility for pair i-j
          mobilityWFRPY(rx,ry,rz, Mxx,Mxy,Mxz,Myy,Myz,Mzz, i,j_image, invaGPU);
          Myx = -Mxy;
          Mzx = -Mxz;
          Mzy = -Myz;
          mobilityWFSingleWallCorrection(rx/a, ry/a, (rz+2*x[joffset+2])/a, Mxx,Mxy,Mxz,Myx,Myy,Myz,Mzx,Mzy, i,j_image, invaGPU, x[joffset+2]/a);

          //2. Compute product M_ij * F_j
          Ux = Ux + (Mxx * f[joffset] + Mxy * f[joffset + 1] + Mxz * f[joffset + 2]);
          Uy = Uy + (Myx * f[joffset] + Myy * f[joffset + 1] + Myz * f[joffset + 2]);
          Uz = Uz + (Mzx * f[joffset] + Mzy * f[joffset + 1] + Mzz * f[joffset + 2]);
        }
      }
    }
  }
  //LOOP END

  //3. Save velocity U_i
  real pi = real(4.0) * atan(real(1.0));
  real norm_fact_t = 8 * pi * eta * a2;
  u[ioffset    ] = Ux / norm_fact_t;
  u[ioffset + 1] = Uy / norm_fact_t;
  u[ioffset + 2] = Uz / norm_fact_t;

  return;
}


__global__ void rotation_from_force_no_wall(const real *x,
					   const real *f,					
					   real *u,
					   int number_of_blobs,
					   real eta,
					   real a,
                                           real Lx,
                                           real Ly,
                                           real Lz){


  int i = blockDim.x * blockIdx.x + threadIdx.x;
  if(i >= number_of_blobs) return;   

  real invaGPU = real(1.0) / a;
  
  real a2 = a*a;

  real Ux=0;
  real Uy=0;
  real Uz=0;

  real rx, ry, rz;

  real Mxx, Mxy, Mxz;
  real Myx, Myy, Myz;
  real Mzx, Mzy, Mzz;

  int NDIM = 3; // 3 is the spatial dimension
  int ioffset = i * NDIM; 
  int joffset;
  
  // Determine if the space is pseudo-periodic in any dimension
  // We use a extended unit cell of length L=3*(Lx, Ly, Lz)
  int periodic_x = 0, periodic_y = 0, periodic_z = 0;
  if(Lx > 0){
    periodic_x = 1;
  }
  if(Ly > 0){
    periodic_y = 1;
  }
  if(Lz > 0){
    periodic_z = 1;
  }


  // Loop over image boxes and then over particles
  for(int boxX = -periodic_x; boxX <= periodic_x; boxX++){
    for(int boxY = -periodic_y; boxY <= periodic_y; boxY++){
      for(int boxZ = -periodic_z; boxZ <= periodic_z; boxZ++){
        for(int j=0; j<number_of_blobs; j++){
          joffset = j * NDIM;

          // Compute vector between particles i and j
          rx = x[ioffset    ] - x[joffset    ];
          ry = x[ioffset + 1] - x[joffset + 1];
          rz = x[ioffset + 2] - x[joffset + 2];

	  // Project a vector r to the extended unit cell
	  // centered around (0,0,0) and of size L=3*(Lx, Ly, Lz). If 
	  // any dimension of L is equal or smaller than zero the 
	  // box is assumed to be infinite in that direction.
	  if(Lx > 0){
	    rx = rx - int(rx / Lx + real(0.5) * (int(rx>0) - int(rx<0))) * Lx;
            rx = rx + boxX * Lx;
	  }
	  if(Ly > 0){
	    ry = ry - int(ry / Ly + real(0.5) * (int(ry>0) - int(ry<0))) * Ly;
            ry = ry + boxY * Ly;
	  }
	  if(Lz > 0){
	    rz = rz - int(rz / Lz + real(0.5) * (int(rz>0) - int(rz<0))) * Lz;
            rz = rz + boxZ * Lz;
	  }
  
	  // 1. Compute mobility for pair i-j, if i==j use self-interation
          int j_image = j;
          if(boxX!=0 or boxY!=0 or boxZ!=0){
            j_image = -1;
          }

          // 1. Compute mobility for pair i-j
          mobilityWFRPY(rx,ry,rz, Mxx,Mxy,Mxz,Myy,Myz,Mzz, i,j_image, invaGPU);
          Myx = -Mxy;
          Mzx = -Mxz;
          Mzy = -Myz;

          //2. Compute product M_ij * F_j
          Ux = Ux + (Mxx * f[joffset] + Mxy * f[joffset + 1] + Mxz * f[joffset + 2]);
          Uy = Uy + (Myx * f[joffset] + Myy * f[joffset + 1] + Myz * f[joffset + 2]);
          Uz = Uz + (Mzx * f[joffset] + Mzy * f[joffset + 1] + Mzz * f[joffset + 2]);
        }
      }
    }
  }
  //LOOP END

  //3. Save velocity U_i
  real pi = real(4.0) * atan(real(1.0));
  real norm_fact_t = 8 * pi * eta * a2;
  u[ioffset    ] = Ux / norm_fact_t;
  u[ioffset + 1] = Uy / norm_fact_t;
  u[ioffset + 2] = Uz / norm_fact_t;

  return;
}


////////// UT //////////////////////////////////////////////////

/*
 mobilityUTRPY computes the 3x3 RPY mobility
 between blobs i and j that maps torques to
 linear velocities.
 IMPORTANT, we use the right-hand side convection,
 in the paper of Wajnryb et al. 2013 they use
 the left hand side convection!

 The mobility is normalized with 8 pi eta a**2.
*/
__device__ void mobilityUTRPY(real rx,
			      real ry,
			      real rz,
			      real &Mxx,
			      real &Mxy,
			      real &Mxz,
			      real &Myy,
			      real &Myz,
			      real &Mzz,
			      int i,
			      int j,
                              real invaGPU){

  if(i==j){
    Mxx = 0;
    Mxy = 0;
    Mxz = 0;
    Myy = Mxx;
    Myz = 0;
    Mzz = Mxx;
  }
  else{
    rx = rx * invaGPU; //Normalize distance with hydrodynamic radius
    ry = ry * invaGPU;
    rz = rz * invaGPU;
    real r2 = rx*rx + ry*ry + rz*rz;
    real r = sqrt(r2);
    real r3 = r2*r;
    // We should not divide by zero but std::numeric_limits<real>::min() does not work in the GPU
    // real invr = (r > std::numeric_limits<real>::min()) ? (1.0 / r) : (1.0 / std::numeric_limits<real>::min())
    real invr3 = real(1.0) / r3;
    real c1;
    if(r>=2){
      Mxx =  0;
      Mxy =  rz * invr3;
      Mxz = -ry * invr3;
      Myy =  0;
      Myz =  rx * invr3;
      Mzz =  0;
   
    }
    else{
      c1 = real(0.5) * (real(1.0) - real(0.375) * r); // 3/8 = 0.375
      Mxx =  0;
      Mxy =  c1 * rz;
      Mxz = -c1 * ry ;
      Myy =  0;
      Myz =  c1 * rx;
      Mzz =  0;
    }
  } 
  
  return;
}

/*
 mobilityUTSingleWallCorrection computes the 3x3 mobility correction due to a wall
 between blobs i and j that maps torques to linear velocities.
 This uses the expression from the Swan and Brady paper for a finite size particle
 but IMPORTANT, it used the right-hand side convection, Swan's paper uses the
 left-hand side convection.

 Mobility is normalize by 8*pi*eta*a.
*/

__device__ void mobilityUTSingleWallCorrection(real rx,
			                       real ry,
			                       real rz,
			                       real &Mxx,
                  			       real &Mxy,
			                       real &Mxz,
                                               real &Myx,
			                       real &Myy,
			                       real &Myz,
                                               real &Mzx,
                                               real &Mzy,
			                       int i,
			                       int j,
                                               real invaGPU,
                                               real hj){
  if(i == j){
    real invZi = real(1.0) / hj;
    real invZi4 = pow(invZi,4);
    Mxy -= - invZi4 * real(0.125); // 3/24 = 0.125
    Myx -=   invZi4 * real(0.125); // 3/24 = 0.125
  }
  else{
    real h_hat = hj / rz;
    real invR = rsqrt(rx*rx + ry*ry + rz*rz); // = 1 / r;
    real invR2 = invR * invR;
    real invR4 = invR2 * invR2;
    real ex = rx * invR;
    real ey = ry * invR;
    real ez = rz * invR;
    
    real fact1 =  invR2;
    real fact2 = (6*h_hat*ez*ez*invR2 + (1-10*ez*ez)*invR4) * real(2.0);
    real fact3 = -ez*(3*h_hat*invR2 - 5*invR4) * real(2.0);
    real fact4 = -ez*(h_hat*invR2 - invR4) * real(2.0);
    
    Mxx -=                       - fact3*ex*ey        ;
    Mxy -= - fact1*ez            + fact3*ex*ex - fact4;
    Mxz -=   fact1*ey                                 ;
    Myx -=   fact1*ez            - fact3*ey*ey + fact4;
    Myy -=                         fact3*ex*ey        ;
    Myz -= - fact1*ex                                 ;
    Mzx -= - fact1*ey - fact2*ey - fact3*ey*ez        ;
    Mzy -=   fact1*ex + fact2*ex + fact3*ex*ez        ;
  }
}


__global__ void velocity_from_force_and_torque(const real *x,
					       const real *f,
					       const real *t,
					       real *u,
					       int number_of_blobs,
					       real eta,
					       real a,
                                               real Lx,
                                               real Ly,
                                               real Lz){

  int i = blockDim.x * blockIdx.x + threadIdx.x;
  if(i >= number_of_blobs) return;   

  real invaGPU = real(1.0) / a;
  
  real a2 = a*a;

  real Ufx=0;
  real Ufy=0;
  real Ufz=0;
  
  real Utx=0;
  real Uty=0;
  real Utz=0;

  real rx, ry, rz;

  real Mxx, Mxy, Mxz;
  real Myx, Myy, Myz;
  real Mzx, Mzy, Mzz;

  int NDIM = 3; // 3 is the spatial dimension
  int ioffset = i * NDIM; 
  int joffset;
  
  // Determine if the space is pseudo-periodic in any dimension
  // We use a extended unit cell of length L=3*(Lx, Ly, Lz)
  int periodic_x = 0, periodic_y = 0, periodic_z = 0;
  if(Lx > 0){
    periodic_x = 1;
  }
  if(Ly > 0){
    periodic_y = 1;
  }
  if(Lz > 0){
    periodic_z = 1;
  }

  // Loop over image boxes and then over particles
  for(int boxX = -periodic_x; boxX <= periodic_x; boxX++){
    for(int boxY = -periodic_y; boxY <= periodic_y; boxY++){
      for(int boxZ = -periodic_z; boxZ <= periodic_z; boxZ++){
        for(int j=0; j<number_of_blobs; j++){
          joffset = j * NDIM;

          // Compute vector between particles i and j
          rx = x[ioffset    ] - x[joffset    ];
          ry = x[ioffset + 1] - x[joffset + 1];
          rz = x[ioffset + 2] - x[joffset + 2];

	  // Project a vector r to the extended unit cell
	  // centered around (0,0,0) and of size L=3*(Lx, Ly, Lz). If 
	  // any dimension of L is equal or smaller than zero the 
	  // box is assumed to be infinite in that direction.
	  if(Lx > 0){
	    rx = rx - int(rx / Lx + real(0.5) * (int(rx>0) - int(rx<0))) * Lx;
            rx = rx + boxX * Lx;
	  }
	  if(Ly > 0){
	    ry = ry - int(ry / Ly + real(0.5) * (int(ry>0) - int(ry<0))) * Ly;
            ry = ry + boxY * Ly;
	  }
	  if(Lz > 0){
	    rz = rz - int(rz / Lz + real(0.5) * (int(rz>0) - int(rz<0))) * Lz;
            rz = rz + boxZ * Lz;
	  }
  
	  // 1. Compute mobility for pair i-j, if i==j use self-interation
          int j_image = j;
          if(boxX!=0 or boxY!=0 or boxZ!=0){
            j_image = -1;
          }

          // 1. Compute UT mobility for pair i-j
          mobilityUTRPY(rx,ry,rz, Mxx,Mxy,Mxz,Myy,Myz,Mzz, i,j_image, invaGPU);
          Myx = -Mxy;
          Mzx = -Mxz;
          Mzy = -Myz;
    
          // Mind the correct symmety! M_UT,ij^{alpha,beta} = M_WF,ji^{beta,alpha}
          // mobilityUTSingleWallCorrection(rx/a, ry/a, (rz+2*x[joffset+2])/a, Mxx,Mxy,Mxz,Myx,Myy,Myz,Mzx,Mzy, i,j, invaGPU, x[joffset+2]/a);
          mobilityUTSingleWallCorrection(-rx/a, -ry/a, (-rz+2*x[ioffset+2])/a, Mxx,Mxy,Mxz,Myx,Myy,Myz,Mzx,Mzy, j_image,i, invaGPU, x[ioffset+2]/a);

          // 2. Compute product M_ij * T_j
          Utx = Utx + (Mxx * t[joffset] + Mxy * t[joffset + 1] + Mxz * t[joffset + 2]);
          Uty = Uty + (Myx * t[joffset] + Myy * t[joffset + 1] + Myz * t[joffset + 2]);
          Utz = Utz + (Mzx * t[joffset] + Mzy * t[joffset + 1] + Mzz * t[joffset + 2]);  
    
          // 3. Compute UF mobility for pair i-j
          mobilityUFRPY(rx,ry,rz, Mxx,Mxy,Mxz,Myy,Myz,Mzz, i,j_image, invaGPU);
          Myx = Mxy;
          Mzx = Mxz;
          Mzy = Myz;
          mobilityUFSingleWallCorrection(rx/a, ry/a, (rz+2*x[joffset+2])/a, Mxx,Mxy,Mxz,Myx,Myy,Myz,Mzx,Mzy,Mzz, i,j_image, invaGPU, x[joffset+2]/a);
    
          // 4. Compute product M_ij * F_j
          Ufx = Ufx + (Mxx * f[joffset] + Mxy * f[joffset + 1] + Mxz * f[joffset + 2]);
          Ufy = Ufy + (Myx * f[joffset] + Myy * f[joffset + 1] + Myz * f[joffset + 2]);
          Ufz = Ufz + (Mzx * f[joffset] + Mzy * f[joffset + 1] + Mzz * f[joffset + 2]);
        }
      }
    }
  }
  //LOOP END

  //3. Save velocity U_i
  real pi = real(4.0) * atan(real(1.0));
  real norm_fact_t = 8 * pi * eta * a2;
  real norm_fact_f = 8 * pi * eta * a;
  u[ioffset    ] = Utx / norm_fact_t + Ufx / norm_fact_f;
  u[ioffset + 1] = Uty / norm_fact_t + Ufy / norm_fact_f;
  u[ioffset + 2] = Utz / norm_fact_t + Ufz / norm_fact_f;

  return;
}


__global__ void velocity_from_force_and_torque_no_wall(const real *x,
						       const real *f,
						       const real *t,
						       real *u,
						       int number_of_blobs,
						       real eta,
						       real a,
                                                       real Lx,
                                                       real Ly,
                                                       real Lz){
  int i = blockDim.x * blockIdx.x + threadIdx.x;
  if(i >= number_of_blobs) return;   

  real invaGPU = real(1.0) / a;
  
  real a2 = a*a;

  real Ufx=0;
  real Ufy=0;
  real Ufz=0;
  
  real Utx=0;
  real Uty=0;
  real Utz=0;

  real rx, ry, rz;

  real Mxx, Mxy, Mxz;
  real Myx, Myy, Myz;
  real Mzx, Mzy, Mzz;

  int NDIM = 3; // 3 is the spatial dimension
  int ioffset = i * NDIM; 
  int joffset;
  
  // Determine if the space is pseudo-periodic in any dimension
  // We use a extended unit cell of length L=3*(Lx, Ly, Lz)
  int periodic_x = 0, periodic_y = 0, periodic_z = 0;
  if(Lx > 0){
    periodic_x = 1;
  }
  if(Ly > 0){
    periodic_y = 1;
  }
  if(Lz > 0){
    periodic_z = 1;
  }

  // Loop over image boxes and then over particles
  for(int boxX = -periodic_x; boxX <= periodic_x; boxX++){
    for(int boxY = -periodic_y; boxY <= periodic_y; boxY++){
      for(int boxZ = -periodic_z; boxZ <= periodic_z; boxZ++){
        for(int j=0; j<number_of_blobs; j++){
          joffset = j * NDIM;

          // Compute vector between particles i and j
          rx = x[ioffset    ] - x[joffset    ];
          ry = x[ioffset + 1] - x[joffset + 1];
          rz = x[ioffset + 2] - x[joffset + 2];

	  // Project a vector r to the extended unit cell
	  // centered around (0,0,0) and of size L=3*(Lx, Ly, Lz). If 
	  // any dimension of L is equal or smaller than zero the 
	  // box is assumed to be infinite in that direction.
	  if(Lx > 0){
	    rx = rx - int(rx / Lx + real(0.5) * (int(rx>0) - int(rx<0))) * Lx;
            rx = rx + boxX * Lx;
	  }
	  if(Ly > 0){
	    ry = ry - int(ry / Ly + real(0.5) * (int(ry>0) - int(ry<0))) * Ly;
            ry = ry + boxY * Ly;
	  }
	  if(Lz > 0){
	    rz = rz - int(rz / Lz + real(0.5) * (int(rz>0) - int(rz<0))) * Lz;
            rz = rz + boxZ * Lz;
	  }
  
	  // 1. Compute mobility for pair i-j, if i==j use self-interation
          int j_image = j;
          if(boxX!=0 or boxY!=0 or boxZ!=0){
            j_image = -1;
          }

          // 1. Compute UT mobility for pair i-j
          mobilityUTRPY(rx,ry,rz, Mxx,Mxy,Mxz,Myy,Myz,Mzz, i,j_image, invaGPU);
          Myx = -Mxy;
          Mzx = -Mxz;
          Mzy = -Myz;

          // 2. Compute product M_ij * T_j
          Utx = Utx + (Mxx * t[joffset] + Mxy * t[joffset + 1] + Mxz * t[joffset + 2]);
          Uty = Uty + (Myx * t[joffset] + Myy * t[joffset + 1] + Myz * t[joffset + 2]);
          Utz = Utz + (Mzx * t[joffset] + Mzy * t[joffset + 1] + Mzz * t[joffset + 2]);
        
          // 3. Compute UF mobility for pair i-j
          mobilityUFRPY(rx,ry,rz, Mxx,Mxy,Mxz,Myy,Myz,Mzz, i,j_image, invaGPU);
          Myx = Mxy;
          Mzx = Mxz;
          Mzy = Myz;
    
          // 4. Compute product M_ij * F_j
          Ufx = Ufx + (Mxx * f[joffset] + Mxy * f[joffset + 1] + Mxz * f[joffset + 2]);
          Ufy = Ufy + (Myx * f[joffset] + Myy * f[joffset + 1] + Myz * f[joffset + 2]);
          Ufz = Ufz + (Mzx * f[joffset] + Mzy * f[joffset + 1] + Mzz * f[joffset + 2]);
        }
      }
    }
  }
  //LOOP END

  //3. Save velocity U_i
  real pi = real(4.0) * atan(real(1.0));
  real norm_fact_t = 8 * pi * eta * a2;
  real norm_fact_f = 8 * pi * eta * a;
  u[ioffset    ] = Utx / norm_fact_t + Ufx / norm_fact_f;
  u[ioffset + 1] = Uty / norm_fact_t + Ufy / norm_fact_f;
  u[ioffset + 2] = Utz / norm_fact_t + Ufz / norm_fact_f;

  return;
}


__global__ void velocity_from_torque(const real *x,
 			             const real *t,
				     real *u,
				     int number_of_blobs,
				     real eta,
				     real a,
                                     real Lx,
                                     real Ly,
                                     real Lz){

  int i = blockDim.x * blockIdx.x + threadIdx.x;
  if(i >= number_of_blobs) return;   

  real invaGPU = real(1.0) / a;
  
  real a2 = a*a;

  real Utx=0;
  real Uty=0;
  real Utz=0;

  real rx, ry, rz;

  real Mxx, Mxy, Mxz;
  real Myx, Myy, Myz;
  real Mzx, Mzy, Mzz;

  int NDIM = 3; // 3 is the spatial dimension
  int ioffset = i * NDIM; 
  int joffset;
  
  // Determine if the space is pseudo-periodic in any dimension
  // We use a extended unit cell of length L=3*(Lx, Ly, Lz)
  int periodic_x = 0, periodic_y = 0, periodic_z = 0;
  if(Lx > 0){
    periodic_x = 1;
  }
  if(Ly > 0){
    periodic_y = 1;
  }
  if(Lz > 0){
    periodic_z = 1;
  }

  // Loop over image boxes and then over particles
  for(int boxX = -periodic_x; boxX <= periodic_x; boxX++){
    for(int boxY = -periodic_y; boxY <= periodic_y; boxY++){
      for(int boxZ = -periodic_z; boxZ <= periodic_z; boxZ++){
        for(int j=0; j<number_of_blobs; j++){
          joffset = j * NDIM;

          // Compute vector between particles i and j
          rx = x[ioffset    ] - x[joffset    ];
          ry = x[ioffset + 1] - x[joffset + 1];
          rz = x[ioffset + 2] - x[joffset + 2];

	  // Project a vector r to the extended unit cell
	  // centered around (0,0,0) and of size L=3*(Lx, Ly, Lz). If 
	  // any dimension of L is equal or smaller than zero the 
	  // box is assumed to be infinite in that direction.
	  if(Lx > 0){
	    rx = rx - int(rx / Lx + real(0.5) * (int(rx>0) - int(rx<0))) * Lx;
            rx = rx + boxX * Lx;
	  }
	  if(Ly > 0){
	    ry = ry - int(ry / Ly + real(0.5) * (int(ry>0) - int(ry<0))) * Ly;
            ry = ry + boxY * Ly;
	  }
	  if(Lz > 0){
	    rz = rz - int(rz / Lz + real(0.5) * (int(rz>0) - int(rz<0))) * Lz;
            rz = rz + boxZ * Lz;
	  }
  
	  // 1. Compute mobility for pair i-j, if i==j use self-interation
          int j_image = j;
          if(boxX!=0 or boxY!=0 or boxZ!=0){
            j_image = -1;
          }

          // 1. Compute UT mobility for pair i-j
          mobilityUTRPY(rx,ry,rz, Mxx,Mxy,Mxz,Myy,Myz,Mzz, i,j_image, invaGPU);
          Myx = -Mxy;
          Mzx = -Mxz;
          Mzy = -Myz;
          // Mind the correct symmety! M_UT,ij^{alpha,beta} = M_WF,ji^{beta,alpha}
          // mobilityUTSingleWallCorrection(rx/a, ry/a, (rz+2*x[joffset+2])/a, Mxx,Mxy,Mxz,Myx,Myy,Myz,Mzx,Mzy, i,j, invaGPU, x[joffset+2]/a);
          mobilityUTSingleWallCorrection(-rx/a, -ry/a, (-rz+2*x[ioffset+2])/a, Mxx,Mxy,Mxz,Myx,Myy,Myz,Mzx,Mzy, j_image,i, invaGPU, x[ioffset+2]/a);

          // 2. Compute product M_ij * T_j
          Utx = Utx + (Mxx * t[joffset] + Mxy * t[joffset + 1] + Mxz * t[joffset + 2]);
          Uty = Uty + (Myx * t[joffset] + Myy * t[joffset + 1] + Myz * t[joffset + 2]);
          Utz = Utz + (Mzx * t[joffset] + Mzy * t[joffset + 1] + Mzz * t[joffset + 2]);
        }
      }
    }
  }
  //LOOP END

  //3. Save velocity U_i
  real pi = real(4.0) * atan(real(1.0));
  real norm_fact_t = real(1.0) / (8 * pi * eta * a2);
  u[ioffset    ] = Utx * norm_fact_t ;
  u[ioffset + 1] = Uty * norm_fact_t ;
  u[ioffset + 2] = Utz * norm_fact_t ;

  return;
}


__global__ void velocity_from_torque_no_wall(const real *x,
                                             const real *t,
                                             real *u,
					     int number_of_blobs,
					     real eta,
					     real a,
                                             real Lx,
                                             real Ly,
                                             real Lz){
  int i = blockDim.x * blockIdx.x + threadIdx.x;
  if(i >= number_of_blobs) return;   

  real invaGPU = real(1.0) / a;
  real a2 = a*a;

  real Utx=0;
  real Uty=0;
  real Utz=0;

  real rx, ry, rz;

  real Mxx, Mxy, Mxz;
  real Myx, Myy, Myz;
  real Mzx, Mzy, Mzz;

  int NDIM = 3; // 3 is the spatial dimension
  int ioffset = i * NDIM; 
  int joffset;
  
  // Determine if the space is pseudo-periodic in any dimension
  // We use a extended unit cell of length L=3*(Lx, Ly, Lz)
  int periodic_x = 0, periodic_y = 0, periodic_z = 0;
  if(Lx > 0){
    periodic_x = 1;
  }
  if(Ly > 0){
    periodic_y = 1;
  }
  if(Lz > 0){
    periodic_z = 1;
  }

  // Loop over image boxes and then over particles
  for(int boxX = -periodic_x; boxX <= periodic_x; boxX++){
    for(int boxY = -periodic_y; boxY <= periodic_y; boxY++){
      for(int boxZ = -periodic_z; boxZ <= periodic_z; boxZ++){
        for(int j=0; j<number_of_blobs; j++){
          joffset = j * NDIM;

          // Compute vector between particles i and j
          rx = x[ioffset    ] - x[joffset    ];
          ry = x[ioffset + 1] - x[joffset + 1];
          rz = x[ioffset + 2] - x[joffset + 2];

	  // Project a vector r to the extended unit cell
	  // centered around (0,0,0) and of size L=3*(Lx, Ly, Lz). If 
	  // any dimension of L is equal or smaller than zero the 
	  // box is assumed to be infinite in that direction.
	  if(Lx > 0){
	    rx = rx - int(rx / Lx + real(0.5) * (int(rx>0) - int(rx<0))) * Lx;
            rx = rx + boxX * Lx;
	  }
	  if(Ly > 0){
	    ry = ry - int(ry / Ly + real(0.5) * (int(ry>0) - int(ry<0))) * Ly;
            ry = ry + boxY * Ly;
	  }
	  if(Lz > 0){
	    rz = rz - int(rz / Lz + real(0.5) * (int(rz>0) - int(rz<0))) * Lz;
            rz = rz + boxZ * Lz;
	  }
  
	  // 1. Compute mobility for pair i-j, if i==j use self-interation
          int j_image = j;
          if(boxX!=0 or boxY!=0 or boxZ!=0){
            j_image = -1;
          }

          // 1. Compute UT mobility for pair i-j
          mobilityUTRPY(rx,ry,rz, Mxx,Mxy,Mxz,Myy,Myz,Mzz, i,j_image, invaGPU);
          Myx = -Mxy;
          Mzx = -Mxz;
          Mzy = -Myz;

          // 2. Compute product M_ij * T_j
          Utx = Utx + (Mxx * t[joffset] + Mxy * t[joffset + 1] + Mxz * t[joffset + 2]);
          Uty = Uty + (Myx * t[joffset] + Myy * t[joffset + 1] + Myz * t[joffset + 2]);
          Utz = Utz + (Mzx * t[joffset] + Mzy * t[joffset + 1] + Mzz * t[joffset + 2]);
        }
      }
    }
  }
  //LOOP END

  //3. Save velocity U_i
  real pi = real(4.0) * atan(real(1.0));
  real norm_fact_t = 8 * pi * eta * a2;
  u[ioffset    ] = Utx / norm_fact_t;
  u[ioffset + 1] = Uty / norm_fact_t;
  u[ioffset + 2] = Utz / norm_fact_t;

  return;
}


/*
 mobilityUFRPY computes the 3x3 RPY mobility
 between blobs i and j normalized with 8 pi eta a
*/
__device__ void mobilityUFSourceTarget(real rx,
			               real ry,
			               real rz,
			               real &Mxx,
			               real &Mxy,
			               real &Mxz,
                                       real &Myy,
			               real &Myz,
                                       real &Mzz,
                                       real a, /* radius_source */
                                       real b /* raduis_target*/){
  
  real fourOverThree = real(4.0) / real(3.0);
  real r2 = rx*rx + ry*ry + rz*rz;
  real r = sqrt(r2);

  real C1, C2;
  if(r > (b+a)){
    real a2 = a * a;
    real b2 = b * b;
    C1 = (1 + (b2+a2) / (3 * r2)) / r;
    C2 = ((1 - (b2+a2) / r2) / r2) / r;
  }
  else if(r > fabs(b-a)){
    real r3 = r2 * r;
    C1 = ((16*(b+a)*r3 - pow(pow(b-a,2) + 3*r2,2)) / (32*r3)) * fourOverThree / (b * a);
    C2 = ((3*pow(pow(b-a,2)-r2, 2) / (32*r3)) / r2) * fourOverThree / (b * a); 
  }
  else{
    real largest_radius = (a > b) ? a : b;
    C1 = fourOverThree / (largest_radius);
    C2 = 0;
  }

  Mxx = C1 + C2 * rx * rx;
  Mxy =      C2 * rx * ry;
  Mxz =      C2 * rx * rz;
  Myy = C1 + C2 * ry * ry;
  Myz =      C2 * ry * rz;
  Mzz = C1 + C2 * rz * rz;

  return;

}


/*
  Wall corrections
*/ 
__device__ void mobilityUFSingleWallCorrectionSourceTarget(real rx, 
                                                           real ry, 
                                                           real rz, 
                                                           real &Mxx,
                                                           real &Mxy,
                                                           real &Mxz,
                                                           real &Myx,
                                                           real &Myy,
                                                           real &Myz,
                                                           real &Mzx,
                                                           real &Mzy,
                                                           real &Mzz, 
                                                           real a /*radius_source*/, 
                                                           real b /*radius_target*/, 
                                                           real y3, 
                                                           real x3){
  real a2 = a * a;
  real b2 = b * b;
  real r2 = rx*rx + ry*ry + rz*rz;
  real r = sqrt(r2);
  real r3 = r2 * r;
  real r5 = r3 * r2;
  real r7 = r5 * r2;
  real r9 = r7 * r2;

  Mxx -= ((1+(b2+a2)/(real(3.0)*r2)) + (1-(b2+a2)/r2) * rx * rx / r2) / r;
  Mxy -= (                       (1-(b2+a2)/r2) * rx * ry / r2) / r;
  Mxz += (                       (1-(b2+a2)/r2) * rx * rz / r2) / r;
  Myx -= (                       (1-(b2+a2)/r2) * ry * rx / r2) / r;
  Myy -= ((1+(b2+a2)/(real(3.0)*r2)) + (1-(b2+a2)/r2) * ry * ry / r2) / r;
  Myz += (                       (1-(b2+a2)/r2) * ry * rz / r2) / r;
  Mzx -= (                       (1-(b2+a2)/r2) * rz * rx / r2) / r;
  Mzy -= (                       (1-(b2+a2)/r2) * rz * ry / r2) / r;
  Mzz += ((1+(b2+a2)/(real(3.0)*r2)) + (1-(b2+a2)/r2) * rz * rz / r2) / r;

  // M[l][m] += 2*(-J[l][m]/r - r[l]*x3[m]/r3 - y3[l]*r[m]/r3 + x3*y3*(I[l][m]/r3 - 3*r[l]*r[m]/r5));
  Mxx -= 2*(x3*y3*(real(1.0)/r3 - 3*rx*rx/r5));
  Mxy -= 2*(x3*y3*(       - 3*rx*ry/r5));
  Mxz += 2*(-rx*x3/r3 + x3*y3*( -3*rx*rz/r5));
  Myx -= 2*(x3*y3*(       - 3*ry*rx/r5));
  Myy -= 2*(x3*y3*(real(1.0)/r3 - 3*ry*ry/r5));
  Myz += 2*(-ry*x3/r3 + x3*y3*( -3*ry*rz/r5));
  Mzx -= 2*(-y3*rx/r3 + x3*y3*( -3*rz*rx/r5));
  Mzy -= 2*(-y3*ry/r3 + x3*y3*( -3*rz*ry/r5));
  Mzz += 2*(-real(1.0)/r - rz*x3/r3 - y3*rz/r3 + x3*y3*(real(1.0)/r3 - 3*rz*rz/r5));

  // M[l][m] += (2*b2/real(3.0)) * (-J[l][m]/r3 + 3*r[l]*rz[m]/r5 - y3*(3*rz*I[l][m]/r5 + 3*delta_3[l]*r[m]/r5 + 3*r[l]*delta_3[m]/r5 - 15*rz*r[l]*r[m]/r7));
  Mxx -= (2*b2/real(3.0)) * (-y3*(3*rz/r5 - 15*rz*rx*rx/r7)); 
  Mxy -= (2*b2/real(3.0)) * (-y3*(        - 15*rz*rx*ry/r7));
  Mxz += (2*b2/real(3.0)) * (3*rx*rz/r5 - y3*(3*rx/r5 - 15*rz*rx*rz/r7));
  Myx -= (2*b2/real(3.0)) * (-y3*(        - 15*rz*ry*rx/r7));
  Myy -= (2*b2/real(3.0)) * (-y3*(3*rz/r5 - 15*rz*ry*ry/r7));
  Myz += (2*b2/real(3.0)) * (3*ry*rz/r5 - y3*(3*ry/r5 - 15*rz*ry*rz/r7));
  Mzx -= (2*b2/real(3.0)) * (-y3*(3*rx/r5 - 15*rz*rz*rx/r7));
  Mzy -= (2*b2/real(3.0)) * (-y3*(3*ry/r5 - 15*rz*rz*ry/r7));
  Mzz += (2*b2/real(3.0)) * (-real(1.0)/r3 + 3*rz*rz/r5 - y3*(3*rz/r5 + 3*rz/r5 + 3*rz/r5 - 15*rz*rz*rz/r7));

  // M[l][m] += (2*a2/real(3.0)) * (-J[l][m]/r3 + 3*rz[l]*r[m]/r5 - x3*(3*rz*I[l][m]/r5 + 3*delta_3[l]*r[m]/r5 + 3*r[l]*delta_3[m]/r5 - 15*rz*r[l]*r[m]/r7));
  Mxx -= (2*a2/real(3.0)) * (-x3*(3*rz/r5 - 15*rz*rx*rx/r7));
  Mxy -= (2*a2/real(3.0)) * (-x3*(        - 15*rz*rx*ry/r7));
  Mxz += (2*a2/real(3.0)) * (-x3*(3*rx/r5 - 15*rz*rx*rz/r7));
  Myx -= (2*a2/real(3.0)) * (-x3*(        - 15*rz*ry*rx/r7));
  Myy -= (2*a2/real(3.0)) * (-x3*(3*rz/r5 - 15*rz*ry*ry/r7));
  Myz += (2*a2/real(3.0)) * (-x3*(3*ry/r5 - 15*rz*ry*rz/r7));
  Mzx -= (2*a2/real(3.0)) * (3*rz*rx/r5 - x3*(3*rx/r5 - 15*rz*rz*rx/r7));
  Mzy -= (2*a2/real(3.0)) * (3*rz*ry/r5 - x3*(3*ry/r5 - 15*rz*rz*ry/r7));
  Mzz += (2*a2/real(3.0)) * (-real(1.0)/r3 + 3*rz*rz/r5 - x3*(3*rz/r5 + 3*rz/r5 + 3*rz/r5 - 15*rz*rz*rz/r7));

  // M[l][m] += (2*b2*a2/real(3.0)) * (-I[l][m]/r5 + 5*rz*rz*I[l][m]/r7 - J[l][m]/r5 + 5*rz[l]*r[m]/r7 - J[l][m]/r5 + 5*r[l]*rz[m]/r7 + 5*rz[l]*r[m]/r7 + 5*r[l]*r[m]/r7 + 5*r[l]*rz[m]/r7 - 35 * rz*rz*r[l]*r[m]/r9);
  Mxx -= (2*b2*a2/real(3.0)) * (-real(1.0)/r5 + 5*rz*rz/r7 + 5*rx*rx/r7 - 35 * rz*rz*rx*rx/r9);
  Mxy -= (2*b2*a2/real(3.0)) * (          5*rx*ry/r7 +            - 35 * rz*rz*rx*ry/r9);
  Mxz += (2*b2*a2/real(3.0)) * (5*rx*rz/r7 + 5*rx*rz/r7 + 5*rx*rz/r7 - 35 * rz*rz*rx*rz/r9);
  Myx -= (2*b2*a2/real(3.0)) * (5*ry*rx/r7 - 35 * rz*rz*ry*rx/r9);
  Myy -= (2*b2*a2/real(3.0)) * (-real(1.0)/r5 + 5*rz*rz/r7 + 5*ry*ry/r7 - 35 * rz*rz*ry*ry/r9);
  Myz += (2*b2*a2/real(3.0)) * (5*ry*rz/r7 + 5*ry*rz/r7 + 5*ry*rz/r7 - 35 * rz*rz*rz*ry/r9);
  Mzx -= (2*b2*a2/real(3.0)) * (5*rz*rx/r7 + 5*rz*rx/r7 + 5*rz*rx/r7 - 35 * rz*rz*rz*rx/r9);
  Mzy -= (2*b2*a2/real(3.0)) * (5*rz*ry/r7 + 5*rz*ry/r7 + 5*rz*ry/r7 - 35 * rz*rz*rz*ry/r9);
  Mzz += (2*b2*a2/real(3.0)) * (-real(1.0)/r5 + 5*rz*rz/r7 - real(1.0)/r5 + 5*rz*rz/r7 - real(1.0)/r5 + 5*rz*rz/r7 + 5*rz*rz/r7 + 5*rz*rz/r7 + 5*rz*rz/r7 - 35 * rz*rz*rz*rz/r9);
}


/*
 velocity_from_force computes the product
 U = M*F
*/
__global__ void velocity_from_force_source_target(const real *y,
                                                  const real *x,
                                                  const real *f,					
                                                  real *u,
                                                  const real *radius_source,
                                                  const real *radius_target,
				                  const int number_of_sources,
                                                  const int number_of_targets,
                                                  const real eta,
                                                  const real Lx,
                                                  const real Ly,
                                                  const real Lz){


  int i = blockDim.x * blockIdx.x + threadIdx.x;
  if(i >= number_of_targets) return;   

  real Ux=0;
  real Uy=0;
  real Uz=0;

  real rx, ry, rz;

  real Mxx, Mxy, Mxz;
  real Myx, Myy, Myz;
  real Mzx, Mzy, Mzz;

  int NDIM = 3; // 3 is the spatial dimension
  int ioffset = i * NDIM; 
  int joffset;

  // Determine if the space is pseudo-periodic in any dimension
  // We use a extended unit cell of length L=3*(Lx, Ly, Lz)
  int periodic_x = 0, periodic_y = 0, periodic_z = 0;
  if(Lx > 0){
    periodic_x = 1;
  }
  if(Ly > 0){
    periodic_y = 1;
  }
  if(Lz > 0){
    periodic_z = 1;
  }
  
  // Loop over image boxes and then over particles
  for(int boxX = -periodic_x; boxX <= periodic_x; boxX++){
    for(int boxY = -periodic_y; boxY <= periodic_y; boxY++){
      for(int boxZ = -periodic_z; boxZ <= periodic_z; boxZ++){
	for(int j=0; j<number_of_sources; j++){
	  joffset = j * NDIM;
	  
	  // Compute vector between particles i and j
	  rx = x[ioffset    ] - y[joffset    ];
	  ry = x[ioffset + 1] - y[joffset + 1];
	  rz = x[ioffset + 2] - y[joffset + 2];

	  // Project a vector r to the extended unit cell
	  // centered around (0,0,0) and of size L=3*(Lx, Ly, Lz). If 
	  // any dimension of L is equal or smaller than zero the 
	  // box is assumed to be infinite in that direction.
	  if(Lx > 0){
	    rx = rx - int(rx / Lx + real(0.5) * (int(rx>0) - int(rx<0))) * Lx;
            rx = rx + boxX * Lx;
	  }
	  if(Ly > 0){
	    ry = ry - int(ry / Ly + real(0.5) * (int(ry>0) - int(ry<0))) * Ly;
            ry = ry + boxY * Ly;
	  }
	  if(Lz > 0){
	    rz = rz - int(rz / Lz + real(0.5) * (int(rz>0) - int(rz<0))) * Lz;
            rz = rz + boxZ * Lz;
	  }
  
	  // 1. Compute mobility for pair i-j (unbounded contribution)
	  mobilityUFSourceTarget(rx,ry,rz, Mxx,Mxy,Mxz,Myy,Myz,Mzz, radius_source[j], radius_target[i]);
          Myx = Mxy;
          Mzx = Mxz;
          Mzy = Myz;

	  mobilityUFSingleWallCorrectionSourceTarget(rx, ry, (rz+2*y[joffset+2]), Mxx,Mxy,Mxz,Myx,Myy,Myz,Mzx,Mzy,Mzz, radius_source[j], radius_target[i], y[joffset+2], x[ioffset+2]);
	  
	  //2. Compute product M_ij * F_j
	  Ux = Ux + (Mxx * f[joffset] + Mxy * f[joffset + 1] + Mxz * f[joffset + 2]);
	  Uy = Uy + (Myx * f[joffset] + Myy * f[joffset + 1] + Myz * f[joffset + 2]);
	  Uz = Uz + (Mzx * f[joffset] + Mzy * f[joffset + 1] + Mzz * f[joffset + 2]);
	}
      }
    }
  }
  //LOOP END

  //3. Save velocity U_i
  real pi = real(4.0) * atan(real(1.0));
  real norm_fact_f = real(1.0) / (8 * pi * eta);
  u[ioffset    ] = Ux * norm_fact_f;
  u[ioffset + 1] = Uy * norm_fact_f;
  u[ioffset + 2] = Uz * norm_fact_f;

  return;
}

""")

def real(x):
  if precision == 'single':
    return np.float32(x)
  else:
    return np.float64(x)


def set_number_of_threads_and_blocks(num_elements):
  '''
  This functions uses a heuristic method to determine
  the number of blocks and threads per block to be
  used in CUDA kernels.
  '''
  threads_per_block=512
  if((num_elements/threads_per_block) < 512):
    threads_per_block = 256
  if((num_elements/threads_per_block) < 256):
    threads_per_block = 128
  if((num_elements/threads_per_block) < 128):
    threads_per_block = 64
  if((num_elements/threads_per_block) < 128):
    threads_per_block = 32
  num_blocks = (num_elements-1)/threads_per_block + 1

  return (threads_per_block, int(num_blocks))


def single_wall_mobility_trans_times_force_pycuda(r_vectors, force, eta, a, *args, **kwargs):
   
  # Determine number of threads and blocks for the GPU
  number_of_blobs = np.int32(len(r_vectors))
  threads_per_block, num_blocks = set_number_of_threads_and_blocks(number_of_blobs)

  # Get parameters from arguments
  L = kwargs.get('periodic_length', np.array([0.0, 0.0, 0.0]))

  # Reshape arrays
  x = real(np.reshape(r_vectors, number_of_blobs * 3))
  f = real(np.reshape(force, number_of_blobs * 3))
  
  # Allocate GPU memory
  x_gpu = cuda.mem_alloc(x.nbytes)
  f_gpu = cuda.mem_alloc(f.nbytes)
  u_gpu = cuda.mem_alloc(f.nbytes)
  number_of_blobs_gpu = cuda.mem_alloc(number_of_blobs.nbytes)
    
  # Copy data to the GPU (host to device)
  cuda.memcpy_htod(x_gpu, x)
  cuda.memcpy_htod(f_gpu, f)
    
  # Get mobility function
  mobility = mod.get_function("velocity_from_force")

  # Compute mobility force product
  mobility(x_gpu, f_gpu, u_gpu, number_of_blobs, real(eta), real(a), real(L[0]), real(L[1]), real(L[2]), block=(threads_per_block, 1, 1), grid=(num_blocks, 1)) 
    
  # Copy data from GPU to CPU (device to host)
  u = np.empty_like(f)
  cuda.memcpy_dtoh(u, u_gpu)
  return u

def single_wall_mobility_rot_times_force_pycuda(r_vectors, force, eta, a, *args, **kwargs):
   
  # Determine number of threads and blocks for the GPU
  number_of_blobs = np.int32(len(r_vectors))
  threads_per_block, num_blocks = set_number_of_threads_and_blocks(number_of_blobs)

  # Get parameters from arguments
  L = kwargs.get('periodic_length', np.array([0.0, 0.0, 0.0]))

  # Reshape arrays
  x = real(np.reshape(r_vectors, number_of_blobs * 3))
  f = real(np.reshape(force, number_of_blobs * 3))
    
  # Allocate GPU memory
  x_gpu = cuda.mem_alloc(x.nbytes)
  f_gpu = cuda.mem_alloc(f.nbytes)
  u_gpu = cuda.mem_alloc(f.nbytes)
  number_of_blobs_gpu = cuda.mem_alloc(number_of_blobs.nbytes)
    
  # Copy data to the GPU (host to device)
  cuda.memcpy_htod(x_gpu, x)
  cuda.memcpy_htod(f_gpu, f)
    
  # Get mobility function
  mobility = mod.get_function("rotation_from_force")
  
  # Compute mobility force product
  mobility(x_gpu, f_gpu, u_gpu, number_of_blobs, real(eta), real(a), real(L[0]), real(L[1]), real(L[2]), block=(threads_per_block, 1, 1), grid=(num_blocks, 1)) 
    
  # Copy data from GPU to CPU (device to host)
  u = np.empty_like(f)
  cuda.memcpy_dtoh(u, u_gpu)

  return u
  
def no_wall_mobility_rot_times_force_pycuda(r_vectors, force, eta, a, *args, **kwargs):
  
  # Determine number of threads and blocks for the GPU
  number_of_blobs = np.int32(len(r_vectors))
  threads_per_block, num_blocks = set_number_of_threads_and_blocks(number_of_blobs)
  
  # Get parameters from arguments
  L = kwargs.get('periodic_length', np.array([0.0, 0.0, 0.0]))

  # Reshape arrays
  x = real(np.reshape(r_vectors, number_of_blobs * 3))
  f = real(np.reshape(force, number_of_blobs * 3))
        
  # Allocate GPU memory
  x_gpu = cuda.mem_alloc(x.nbytes)
  f_gpu = cuda.mem_alloc(f.nbytes)
  u_gpu = cuda.mem_alloc(f.nbytes)
  number_of_blobs_gpu = cuda.mem_alloc(number_of_blobs.nbytes)
    
  # Copy data to the GPU (host to device)
  cuda.memcpy_htod(x_gpu, x)
  cuda.memcpy_htod(f_gpu, f)
    
  # Get mobility function
  mobility = mod.get_function("rotation_from_force_no_wall")

  # Compute mobility force product
  mobility(x_gpu, f_gpu, u_gpu, number_of_blobs, real(eta), real(a), real(L[0]), real(L[1]), real(L[2]), block=(threads_per_block, 1, 1), grid=(num_blocks, 1)) 
    
  # Copy data from GPU to CPU (device to host)
  u = np.empty_like(f)
  cuda.memcpy_dtoh(u, u_gpu)

  return u
  
def single_wall_mobility_rot_times_torque_pycuda(r_vectors, torque, eta, a, *args, **kwargs):
   
  # Determine number of threads and blocks for the GPU
  number_of_blobs = np.int32(len(r_vectors))
  threads_per_block, num_blocks = set_number_of_threads_and_blocks(number_of_blobs)

  # Get parameters from arguments
  L = kwargs.get('periodic_length', np.array([0.0, 0.0, 0.0]))

  # Reshape arrays
  x = real(np.reshape(r_vectors, number_of_blobs * 3))
  t = real(np.reshape(torque, number_of_blobs * 3))
    
  # Allocate GPU memory
  x_gpu = cuda.mem_alloc(x.nbytes)
  t_gpu = cuda.mem_alloc(t.nbytes)
  u_gpu = cuda.mem_alloc(t.nbytes)
  number_of_blobs_gpu = cuda.mem_alloc(number_of_blobs.nbytes)
  
  # Copy data to the GPU (host to device)
  cuda.memcpy_htod(x_gpu, x)
  cuda.memcpy_htod(t_gpu, t)
    
  # Get mobility function
  mobility = mod.get_function("rotation_from_torque")

  # Compute mobility force product
  mobility(x_gpu, t_gpu, u_gpu, number_of_blobs, real(eta), real(a), real(L[0]), real(L[1]), real(L[2]), block=(threads_per_block, 1, 1), grid=(num_blocks, 1)) 
    
  # Copy data from GPU to CPU (device to host)
  u = np.empty_like(t)
  cuda.memcpy_dtoh(u, u_gpu)

  return u  

def no_wall_mobility_rot_times_torque_pycuda(r_vectors, torque, eta, a, *args, **kwargs):
   
  # Determine number of threads and blocks for the GPU
  number_of_blobs = np.int32(len(r_vectors))
  threads_per_block, num_blocks = set_number_of_threads_and_blocks(number_of_blobs)

  # Get parameters from arguments
  L = kwargs.get('periodic_length', np.array([0.0, 0.0, 0.0]))

  # Reshape arrays
  x = real(np.reshape(r_vectors, number_of_blobs * 3))
  t = real(np.reshape(torque, number_of_blobs * 3))
        
  # Allocate GPU memory
  x_gpu = cuda.mem_alloc(x.nbytes)
  t_gpu = cuda.mem_alloc(t.nbytes)
  u_gpu = cuda.mem_alloc(t.nbytes)
  number_of_blobs_gpu = cuda.mem_alloc(number_of_blobs.nbytes)
    
  # Copy data to the GPU (host to device)
  cuda.memcpy_htod(x_gpu, x)
  cuda.memcpy_htod(t_gpu, t)
    
  # Get mobility function
  mobility = mod.get_function("rotation_from_torque_no_wall")

  # Compute mobility force product
  mobility(x_gpu, t_gpu, u_gpu, number_of_blobs, real(eta), real(a), real(L[0]), real(L[1]), real(L[2]), block=(threads_per_block, 1, 1), grid=(num_blocks, 1)) 
    
  # Copy data from GPU to CPU (device to host)
  u = np.empty_like(t)
  cuda.memcpy_dtoh(u, u_gpu)

  return u
  
  
def single_wall_mobility_trans_times_force_torque_pycuda(r_vectors, force, torque, eta, a, *args, **kwargs):
   
  # Determine number of threads and blocks for the GPU
  number_of_blobs = np.int32(len(r_vectors))
  threads_per_block, num_blocks = set_number_of_threads_and_blocks(number_of_blobs)

  # Get parameters from arguments
  L = kwargs.get('periodic_length', np.array([0.0, 0.0, 0.0]))

  # Reshape arrays
  x = real(np.reshape(r_vectors, number_of_blobs * 3))
  f = real(np.reshape(force, number_of_blobs * 3))
  t = real(np.reshape(torque, number_of_blobs * 3))
        
  # Allocate GPU memory
  x_gpu = cuda.mem_alloc(x.nbytes)
  t_gpu = cuda.mem_alloc(t.nbytes)
  f_gpu = cuda.mem_alloc(f.nbytes)
  u_gpu = cuda.mem_alloc(t.nbytes)
  number_of_blobs_gpu = cuda.mem_alloc(number_of_blobs.nbytes)
    
  # Copy data to the GPU (host to device)
  cuda.memcpy_htod(x_gpu, x)
  cuda.memcpy_htod(t_gpu, t)
  cuda.memcpy_htod(f_gpu, f)
    
  # Get mobility function
  mobility = mod.get_function("velocity_from_force_and_torque")

  # Compute mobility force product
  mobility(x_gpu, f_gpu, t_gpu, u_gpu, number_of_blobs, real(eta), real(a), real(L[0]), real(L[1]), real(L[2]), block=(threads_per_block, 1, 1), grid=(num_blocks, 1)) 

  # Copy data from GPU to CPU (device to host)
  u = np.empty_like(t)
  cuda.memcpy_dtoh(u, u_gpu)

  return u  
  
def no_wall_mobility_trans_times_force_torque_pycuda(r_vectors, force, torque, eta, a, *args, **kwargs):
  
  # Determine number of threads and blocks for the GPU
  number_of_blobs = np.int32(len(r_vectors))
  threads_per_block, num_blocks = set_number_of_threads_and_blocks(number_of_blobs)
  
  # Get parameters from arguments
  L = kwargs.get('periodic_length', np.array([0.0, 0.0, 0.0]))

  # Reshape arrays
  x = real(np.reshape(r_vectors, number_of_blobs * 3))
  f = real(np.reshape(force, number_of_blobs * 3))
  t = real(np.reshape(torque, number_of_blobs * 3))
           
  # Allocate GPU memory
  x_gpu = cuda.mem_alloc(x.nbytes)
  t_gpu = cuda.mem_alloc(t.nbytes)
  f_gpu = cuda.mem_alloc(f.nbytes)
  u_gpu = cuda.mem_alloc(t.nbytes)
  number_of_blobs_gpu = cuda.mem_alloc(number_of_blobs.nbytes)
    
  # Copy data to the GPU (host to device)
  cuda.memcpy_htod(x_gpu, x)
  cuda.memcpy_htod(t_gpu, t)
  cuda.memcpy_htod(f_gpu, f)
  
  # Get mobility function
  mobility = mod.get_function("velocity_from_force_and_torque_no_wall")

  # Compute mobility force product
  mobility(x_gpu, f_gpu, t_gpu, u_gpu, number_of_blobs, real(eta), real(a), real(L[0]), real(L[1]), real(L[2]), block=(threads_per_block, 1, 1), grid=(num_blocks, 1)) 
    
  # Copy data from GPU to CPU (device to host)
  u = np.empty_like(t)
  cuda.memcpy_dtoh(u, u_gpu)

  return u   


def no_wall_mobility_trans_times_force_pycuda(r_vectors, force, eta, a, *args, **kwargs):
  
  # Determine number of threads and blocks for the GPU
  number_of_blobs = np.int32(len(r_vectors))
  threads_per_block, num_blocks = set_number_of_threads_and_blocks(number_of_blobs)
  
  # Get parameters from arguments
  L = kwargs.get('periodic_length', np.array([0.0, 0.0, 0.0]))

  # Reshape arrays
  x = real(np.reshape(r_vectors, number_of_blobs * 3))
  f = real(np.reshape(force, number_of_blobs * 3))
           
  # Allocate GPU memory
  x_gpu = cuda.mem_alloc(x.nbytes)
  f_gpu = cuda.mem_alloc(f.nbytes)
  u_gpu = cuda.mem_alloc(f.nbytes)
  number_of_blobs_gpu = cuda.mem_alloc(number_of_blobs.nbytes)
    
  # Copy data to the GPU (host to device)
  cuda.memcpy_htod(x_gpu, x)
  cuda.memcpy_htod(f_gpu, f)
  
  # Get mobility function
  mobility = mod.get_function("velocity_from_force_no_wall")

  # Compute mobility force product
  mobility(x_gpu, f_gpu, u_gpu, number_of_blobs, real(eta), real(a), real(L[0]), real(L[1]), real(L[2]), block=(threads_per_block, 1, 1), grid=(num_blocks, 1)) 
    
  # Copy data from GPU to CPU (device to host)
  u = np.empty_like(x)
  cuda.memcpy_dtoh(u, u_gpu)

  return u    


def single_wall_mobility_trans_times_torque_pycuda(r_vectors, torque, eta, a, *args, **kwargs):
   
  # Determine number of threads and blocks for the GPU
  number_of_blobs = np.int32(len(r_vectors))
  threads_per_block, num_blocks = set_number_of_threads_and_blocks(number_of_blobs)

  # Get parameters from arguments
  L = kwargs.get('periodic_length', np.array([0.0, 0.0, 0.0]))

  # Reshape arrays
  x = real(np.reshape(r_vectors, number_of_blobs * 3))
  t = real(np.reshape(torque, number_of_blobs * 3))
        
  # Allocate GPU memory
  x_gpu = cuda.mem_alloc(x.nbytes)
  t_gpu = cuda.mem_alloc(t.nbytes)
  u_gpu = cuda.mem_alloc(t.nbytes)
  number_of_blobs_gpu = cuda.mem_alloc(number_of_blobs.nbytes)
    
  # Copy data to the GPU (host to device)
  cuda.memcpy_htod(x_gpu, x)
  cuda.memcpy_htod(t_gpu, t)
    
  # Get mobility function
  mobility = mod.get_function("velocity_from_torque")

  # Compute mobility force product
  mobility(x_gpu, t_gpu, u_gpu, number_of_blobs, real(eta), real(a), real(L[0]), real(L[1]), real(L[2]), block=(threads_per_block, 1, 1), grid=(num_blocks, 1)) 
    
  # Copy data from GPU to CPU (device to host)
  u = np.empty_like(t)
  cuda.memcpy_dtoh(u, u_gpu)

  return u  


def no_wall_mobility_trans_times_torque_pycuda(r_vectors, torque, eta, a, *args, **kwargs):
   
  # Determine number of threads and blocks for the GPU
  number_of_blobs = np.int32(len(r_vectors))
  threads_per_block, num_blocks = set_number_of_threads_and_blocks(number_of_blobs)

  # Get parameters from arguments
  L = kwargs.get('periodic_length', np.array([0.0, 0.0, 0.0]))

  # Reshape arrays
  x = real(np.reshape(r_vectors, number_of_blobs * 3))
  t = real(np.reshape(torque, number_of_blobs * 3))
        
  # Allocate GPU memory
  x_gpu = cuda.mem_alloc(x.nbytes)
  t_gpu = cuda.mem_alloc(t.nbytes)
  u_gpu = cuda.mem_alloc(t.nbytes)
  number_of_blobs_gpu = cuda.mem_alloc(number_of_blobs.nbytes)
    
  # Copy data to the GPU (host to device)
  cuda.memcpy_htod(x_gpu, x)
  cuda.memcpy_htod(t_gpu, t)
    
  # Get mobility function
  mobility = mod.get_function("velocity_from_torque_no_wall")

  # Compute mobility force product
  mobility(x_gpu, t_gpu, u_gpu, number_of_blobs, real(eta), real(a), real(L[0]), real(L[1]), real(L[2]), block=(threads_per_block, 1, 1), grid=(num_blocks, 1)) 
    
  # Copy data from GPU to CPU (device to host)
  u = np.empty_like(t)
  cuda.memcpy_dtoh(u, u_gpu)

  return u  


def single_wall_mobility_trans_times_force_source_target_pycuda(source, target, force, radius_source, radius_target, eta, *args, **kwargs):
   
  # Determine number of threads and blocks for the GPU
  number_of_sources = np.int32(source.size / 3)
  number_of_targets = np.int32(target.size / 3)
  threads_per_block, num_blocks = set_number_of_threads_and_blocks(number_of_targets)

  # Get parameters from arguments
  L = kwargs.get('periodic_length', np.array([0.0, 0.0, 0.0]))

  # Reshape arrays
  x = real(np.reshape(target, target.size))
  y = real(np.reshape(source, source.size))
        
  # Allocate GPU memory
  x_gpu = cuda.mem_alloc(x.nbytes)
  y_gpu = cuda.mem_alloc(y.nbytes)
  radius_target_gpu = cuda.mem_alloc(real(radius_target).nbytes)
  radius_source_gpu = cuda.mem_alloc(real(radius_source).nbytes)
  f_gpu = cuda.mem_alloc(real(force).nbytes)
  u_gpu = cuda.mem_alloc(x.nbytes)
    
  # Copy data to the GPU (host to device)
  cuda.memcpy_htod(x_gpu, x)
  cuda.memcpy_htod(y_gpu, y)
  cuda.memcpy_htod(radius_target_gpu, real(radius_target))
  cuda.memcpy_htod(radius_source_gpu, real(radius_source))
  cuda.memcpy_htod(f_gpu, real(force))
    
  # Get mobility function
  mobility = mod.get_function("velocity_from_force_source_target")

  # Compute mobility force product
  mobility(y_gpu, x_gpu, f_gpu, u_gpu, radius_source_gpu, radius_target_gpu, np.int32(number_of_sources), np.int32(number_of_targets), real(eta), real(L[0]), real(L[1]), real(L[2]), block=(threads_per_block, 1, 1), grid=(num_blocks, 1)) 
    
  # Copy data from GPU to CPU (device to host)
  u = np.empty_like(x)
  cuda.memcpy_dtoh(u, u_gpu)
  return np.reshape(np.float64(u), u.size)
<|MERGE_RESOLUTION|>--- conflicted
+++ resolved
@@ -551,11 +551,7 @@
 	    rz = rz - int(rz / Lz + real(0.5) * (int(rz>0) - int(rz<0))) * Lz;
             rz = rz + boxZ * Lz;
 	  }
-<<<<<<< HEAD
- 
-=======
-
->>>>>>> 8686c713
+
 	  // 1. Compute mobility for pair i-j, if i==j use self-interation
           int j_image = j;
           if(boxX!=0 or boxY!=0 or boxZ!=0){
@@ -1665,7 +1661,6 @@
   Mzz = C1 + C2 * rz * rz;
 
   return;
-
 }
 
 
