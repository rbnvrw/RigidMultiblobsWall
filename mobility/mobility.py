--- conflicted
+++ resolved
@@ -333,10 +333,6 @@
     rot = B.dot(rot)
   return rot
 
-<<<<<<< HEAD
-=======
-
->>>>>>> 6ae46afe
 def no_wall_mobility_rot_times_torque_pycuda(r_vectors, torque, eta, a, *args, **kwargs):
   ''' 
   Returns the product of the mobility at the blob level to the force 
