--- conflicted
+++ resolved
@@ -222,16 +222,10 @@
           U += 0.5*REPULSION_STRENGTH*(REPULSION_CUTOFF - r_vectors[k][2])**2
       # Normalize so acceptance probability < 1.  The un-normalized probability
       # is definitely below exp(2M), but in fact it can never reach this because not
-<<<<<<< HEAD
-      # all particles can be 2 above location. Here is 1.235 determined 
-      # experimentally to give more accepts without giving a probability above 1.
-      normalization_constant = np.exp(1.245*M)
-=======
       # all particles can be 2 above location. Here 1.25 is determined 
       # experimentally to give more accepts without giving an acceptance 'probability' 
       # above 1 (at least not often).
       normalization_constant = np.exp(1.25*M)
->>>>>>> b064b392
       gibbs_term = np.exp(-1.*U)
       if gibbs_term > max_gibbs_term:
         max_gibbs_term = gibbs_term
