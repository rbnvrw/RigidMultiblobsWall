--- conflicted
+++ resolved
@@ -26,8 +26,8 @@
     pyplot.plot(dts, msd_list[k], label=names[k])
 
     
-  second_order = msd_list[0][0]*((np.array(dts)**2))/(dts[0]**2)
-  pyplot.plot(dts, second_order, 'k--', label='2nd Order')
+  second_order = msd_list[0][0]*((np.array(dts)))/(dts[0])
+  pyplot.plot(dts, second_order, 'k--', label='1st Order')
   pyplot.ylabel('Error')
   pyplot.xlabel('dt')
   pyplot.legend(loc='best', prop={'size': 9})
@@ -37,9 +37,9 @@
     
 if __name__ == "__main__":
   # Set masses and initial position.
-  tdn.M1 = 1.0
-  tdn.M2 = 2.0
-  tdn.M3 = 3.0
+  tdn.M1 = 0.1
+  tdn.M2 = 0.2
+  tdn.M3 = 0.3
   initial_position = [Quaternion([1./np.sqrt(2), 0, 1./np.sqrt(2), 0])]
   dts = [16., 4., 1, 0.25]
 
@@ -47,8 +47,6 @@
   integrator = QuaternionIntegrator(tdn.tetrahedron_mobility,
                                     initial_position, 
                                     tdn.gravity_torque_calculator)
-<<<<<<< HEAD
-=======
 
   msd_fixman = []
   msd_rfd = []
@@ -71,24 +69,13 @@
                                           "EM",
                                           dt, 
                                           int(sys.argv[1])))
->>>>>>> b5c5776e
 
     
   plot_msd_convergence(dts, [msd_fixman, msd_rfd, msd_em],
                        ['Fixman', 'RFD', 'EM'])
   
-<<<<<<< HEAD
-  print "Calculated MSD is:"
-  print msd_calculated
-  msd_theory = 2.*integrator.kT*tdn.tetrahedron_mobility(initial_position)
-  print "Theoretical MSD is:"
-  print msd_theory
-  rel_error = np.linalg.norm(msd_calculated - msd_theory)/np.linalg.norm(msd_theory)
-  print "Relative Error is ", rel_error
-=======
   # print "Calculated MSD is ", msd_calculated
   # msd_theory = 2.*integrator.kT*tdn.tetrahedron_mobility(initial_position)
   # print "Theoretical MSD is ", msd_theory
   # rel_error = np.linalg.norm(msd_calculated - msd_theory)/np.linalg.norm(msd_theory)
   # print "Relative Error is ", rel_error
->>>>>>> b5c5776e
