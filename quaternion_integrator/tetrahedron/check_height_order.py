''' 
Script to check order of accuracy of a scheme by looking
at the error in height distribution.  Use data produced by tetrahedron.py.

'''
import cPickle
import numpy as np
from matplotlib import pyplot

def check_height_order(heights_list, buckets, names, dts, order):
  ''' 
  Plot just the discrepency between each scheme and the equilibrium,
  which is assumed to be the last entry in heights.  
  heights_list[dt][run][scheme][particle] is a histogram of
  the distribution of the height of a particle (0 - 2)
  given by running scheme with timestep dt.  Run indicates
  which run this is, and is used for generating error bars.
  '''
  # Just look at the heaviest particle for now.
  particle = 2
  for scheme_idx in range(len(heights_list[0][0]) - 1):
    # Loop through schemes, indexed by scheme_idx
    for dt_idx in range(len(heights_list)):
      # Loop through dts, indexed by dt_idx
      n_runs = len(heights_list[dt_idx])
      # Mean and std of error over all runs:
      error_means = np.mean([heights_list[dt_idx][l][scheme_idx][particle] - 
                             heights_list[dt_idx][l][-1][particle] 
                             for l in range(n_runs)], axis=0)
      error_std = np.std([heights_list[dt_idx][l][scheme_idx][particle] - 
                             heights_list[dt_idx][l][-1][particle] 
                             for l in range(n_runs)], axis=0)/np.sqrt(n_runs)
      # Mean and Std of height over runs.
      height_means = np.mean([heights_list[dt_idx][l][scheme_idx][particle]
                             for l in range(n_runs)], axis=0)
      height_std = np.std([heights_list[dt_idx][l][scheme_idx][particle]
                            for l in range(n_runs)], axis=0)/np.sqrt(n_runs)
      # Figure 1 is just height distribution.
      pyplot.figure(scheme_idx*2)
      pyplot.errorbar(buckets, height_means,
                      yerr = 2.*height_std,
                      label = names[scheme_idx] + ', dt=%s' % dts[dt_idx])
      # Figure 2 is the errors, scaled to check order.
      pyplot.figure(scheme_idx*2 + 1)
      scale_factor = (dts[0]/dts[dt_idx])**order
      pyplot.errorbar(buckets, scale_factor*(error_means),
                      yerr = scale_factor*2.*error_std,
                      label = names[scheme_idx] + ', dt=%s' % dts[dt_idx])

    pyplot.figure(scheme_idx*2)
    pyplot.title('%s Scheme Height Distribution' % names[scheme_idx])
    pyplot.xlabel('Height')
    pyplot.ylabel('PDF')
    pyplot.legend(loc = 'best', prop={'size': 9})
    pyplot.savefig('./plots/HeightRefinement-Scheme-%s-Particle-%s.pdf' %
                   (names[scheme_idx], particle))
    pyplot.figure(scheme_idx*2 + 1)
    pyplot.title('%s scheme, order %s test' % (names[scheme_idx], order))
    pyplot.xlabel('Height')
    pyplot.ylabel('Error in height distribution')
    pyplot.legend(loc = 'best', prop={'size': 9})
    pyplot.savefig('./plots/HeightError-Scheme-%s-Particle-%s.pdf' %
                   (names[scheme_idx], particle))



if __name__  == '__main__':
  #  Grab the data from a few runs with different dts, and
  #  Check their order.
<<<<<<< HEAD
  data_files = ['tetrahedron-dt-32-N-400000.pkl', 'tetrahedron-dt-16-N-500000.pkl',
                'tetrahedron-dt-8-N-600000.pkl']
  dts = [32., 16., 8.]
=======
  # List of lists. Each entry should be a list of names of data files for multiple runs
  # with the same timestep and number of steps.
  data_files = [['tetrahedron-dt-64-N-10000000.pkl'], 
                ['tetrahedron-dt-32-N-10000000.pkl'],
                ['tetrahedron-dt-16-N-8000000.pkl'], 
                ['tetrahedron-dt-8-N-16000000.pkl']]
  dts = [64., 32., 16., 8.]
>>>>>>> 0401813b

  heights_list = []
  for parameter_set in data_files:
    heights_list.append([])
    for data_file in parameter_set:
      with open('./data/' + data_file, 'rb') as f:
        heights_data = cPickle.load(f)
        heights_list[-1].append(heights_data['heights'])

  # For now assume all runs have the same scheme order and buckets.
  buckets = heights_data['buckets']
  names = heights_data['names']
  check_height_order(heights_list, buckets, names, dts, 1.)
      
  <|MERGE_RESOLUTION|>--- conflicted
+++ resolved
@@ -67,11 +67,6 @@
 if __name__  == '__main__':
   #  Grab the data from a few runs with different dts, and
   #  Check their order.
-<<<<<<< HEAD
-  data_files = ['tetrahedron-dt-32-N-400000.pkl', 'tetrahedron-dt-16-N-500000.pkl',
-                'tetrahedron-dt-8-N-600000.pkl']
-  dts = [32., 16., 8.]
-=======
   # List of lists. Each entry should be a list of names of data files for multiple runs
   # with the same timestep and number of steps.
   data_files = [['tetrahedron-dt-64-N-10000000.pkl'], 
@@ -79,7 +74,7 @@
                 ['tetrahedron-dt-16-N-8000000.pkl'], 
                 ['tetrahedron-dt-8-N-16000000.pkl']]
   dts = [64., 32., 16., 8.]
->>>>>>> 0401813b
+
 
   heights_list = []
   for parameter_set in data_files:
