--- conflicted
+++ resolved
@@ -146,28 +146,6 @@
   #                'tetrahedron-dt-2-N-6000000-run-9-fixed.pkl',
   #                'tetrahedron-dt-2-N-6000000-run-10-fixed.pkl',
   #                'tetrahedron-dt-2-N-6000000-run-11-fixed.pkl',
-<<<<<<< HEAD
-  #                'tetrahedron-dt-2-N-6000000-run-12-fixed.pkl']]
-
-  # dts = [32., 16., 8., 4., 2.]
-
-  # Free tetrahedron
-  data_files = [['free-tetrahedron-dt-0.5-N-1000000-run-1.pkl',
-                 'free-tetrahedron-dt-0.5-N-1000000-run-2.pkl',
-                 'free-tetrahedron-dt-0.5-N-1000000-run-3.pkl',
-                 'free-tetrahedron-dt-0.5-N-1000000-run-4.pkl'],
-                ['free-tetrahedron-dt-0.25-N-1000000-run-1.pkl',
-                 'free-tetrahedron-dt-0.25-N-1000000-run-2.pkl',
-                 'free-tetrahedron-dt-0.25-N-1000000-run-3.pkl',
-                 'free-tetrahedron-dt-0.25-N-1000000-run-4.pkl'],
-                ['free-tetrahedron-dt-0.125-N-1000000-run-1.pkl',
-                 'free-tetrahedron-dt-0.125-N-1000000-run-2.pkl',
-                 'free-tetrahedron-dt-0.125-N-1000000-run-3.pkl',
-                 'free-tetrahedron-dt-0.125-N-1000000-run-4.pkl']]
-
-  dts = [0.5, 0.25, 0.125]
-
-=======
   #                'tetrahedron-dt-2-N-6000000-run-12-fixed.pkl',
   #                'tetrahedron-dt-2-N-6000000-run-13.pkl',
   #                'tetrahedron-dt-2-N-6000000-run-14.pkl',
@@ -189,9 +167,10 @@
   #                'tetrahedron-dt-2-N-6000000-run-30.pkl',
   #                'tetrahedron-dt-2-N-6000000-run-31.pkl',
   #                'tetrahedron-dt-2-N-6000000-run-32.pkl']]
-
+  
   # dts = [32., 16., 8., 4., 2.]
-  # Free tetrahedron
+
+  # Free tetrahedron.
   data_files = [['free-tetrahedron-dt-0.002-N-4000000-run-1.pkl',
                  'free-tetrahedron-dt-0.002-N-4000000-run-2.pkl',
                  'free-tetrahedron-dt-0.002-N-4000000-run-3.pkl',
@@ -219,7 +198,6 @@
   
   dts = [0.002, 0.001, 0.0005]
   
->>>>>>> 1c89ec2d
   heights_list = []
   for parameter_set in data_files:
     heights_list.append([])
