--- conflicted
+++ resolved
@@ -129,11 +129,6 @@
   #                'tetrahedron-dt-2-N-6000000-run-12-fixed.pkl']]
 
   # dts = [32., 16., 8., 4., 2.]
-<<<<<<< HEAD
-  
-  # Free Tetrahedron.
-  data_files = [['free-tetrahedron-dt-0.2-N-100000-run-1.pkl',
-=======
 
   # Free tetrahedron
   data_files = [['free-tetrahedron-dt-0.8-N-100000-run-1.pkl',
@@ -145,7 +140,6 @@
                  'free-tetrahedron-dt-0.4-N-100000-run-3.pkl',
                  'free-tetrahedron-dt-0.4-N-100000-run-4.pkl'],
                 ['free-tetrahedron-dt-0.2-N-100000-run-1.pkl',
->>>>>>> b064b392
                  'free-tetrahedron-dt-0.2-N-100000-run-2.pkl',
                  'free-tetrahedron-dt-0.2-N-100000-run-3.pkl',
                  'free-tetrahedron-dt-0.2-N-100000-run-4.pkl'],
@@ -153,16 +147,8 @@
                  'free-tetrahedron-dt-0.1-N-100000-run-2.pkl',
                  'free-tetrahedron-dt-0.1-N-100000-run-3.pkl',
                  'free-tetrahedron-dt-0.1-N-100000-run-4.pkl']]
-<<<<<<< HEAD
-                # ['free-tetrahedron-dt-0.05-N-100000-run-1.pkl',
-                #  'free-tetrahedron-dt-0.05-N-100000-run-2.pkl',
-                #  'free-tetrahedron-dt-0.05-N-100000-run-3.pkl',
-                #  'free-tetrahedron-dt-0.05-N-100000-run-4.pkl']]
-  dts = [0.2, 0.1]
-=======
 
   dts = [0.8, 0.4, 0.2, 0.1]
->>>>>>> b064b392
 
   heights_list = []
   for parameter_set in data_files:
