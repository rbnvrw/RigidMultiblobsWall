'''
Integrator for several rigid bodies.
'''
import numpy as np
import math as m
import scipy.sparse.linalg as spla
from functools import partial
import copy

from quaternion import Quaternion
from stochastic_forcing import stochastic_forcing as stochastic
from mobility import mobility as mob
import utils

import scipy

class QuaternionIntegrator(object):
  '''
  Integrator that timesteps using deterministic forwars Euler scheme.
  '''  
  def __init__(self, bodies, Nblobs, scheme, tolerance = None, domain = 'single_wall'): 
    ''' 
    Init object 
    '''
    self.bodies = bodies
    self.Nblobs = Nblobs
    self.scheme = scheme
    self.mobility_bodies = np.empty((len(bodies), 6, 6))

    # Other variables
    self.get_blobs_r_vectors = None
    self.mobility_blobs = None
    self.force_torque_calculator = None
    self.calc_K_matrix_bodies = None
    self.linear_operator = None
    self.eta = None
    self.a = None
    self.velocities = None
    self.velocities_previous_step = None
    self.first_step = True
    self.kT = 0.0
    self.tolerance = 1e-08
    self.rf_delta = 1e-05
    self.invalid_configuration_count = 0
    self.det_iterations_count = 0
    self.stoch_iterations_count = 0
    self.domain = domain

    # Optional variables
    self.build_stochastic_block_diagonal_preconditioner = None
    self.periodic_length = None
    self.calc_slip = None
    self.calc_force_torque = None
    self.mobility_inv_blobs = None
    self.first_guess = None
    self.preconditioner = None
    self.mobility_vector_prod = None    
    if tolerance is not None:
      self.tolerance = tolerance
      self.rf_delta = 0.1 * np.power(self.tolerance, 1.0/3.0)
    return 

  def advance_time_step(self, dt, *args, **kwargs):
    '''
    Advance time step with integrator self.scheme
    '''
    return getattr(self, self.scheme)(dt, *args, **kwargs)
    

  def deterministic_forward_euler(self, dt, *args, **kwargs): 
    ''' 
    Take a time step of length dt using the deterministic forward Euler scheme. 
    The function uses gmres to solve the rigid body equations.

    The linear and angular velocities are sorted like
    velocities = (v_1, w_1, v_2, w_2, ...)
    where v_i and w_i are the linear and angular velocities of body i.
    ''' 
    while True: 
      # Call preprocess
      preprocess_result = self.preprocess(self.bodies)

      # Solve mobility problem
      sol_precond = self.solve_mobility_problem(x0 = self.first_guess, save_first_guess = True, update_PC = self.update_PC, step = kwargs.get('step'))
      
      # Extract velocities
      velocities = np.reshape(sol_precond[3*self.Nblobs: 3*self.Nblobs + 6*len(self.bodies)], (len(self.bodies) * 6))

      # Update location orientation 
      for k, b in enumerate(self.bodies):
        b.location_new = b.location + velocities[6*k:6*k+3] * dt
        quaternion_dt = Quaternion.from_rotation((velocities[6*k+3:6*k+6]) * dt)
        b.orientation_new = quaternion_dt * b.orientation
        
      # Call postprocess
      postprocess_result = self.postprocess(self.bodies)

      # Check positions, if valid, return 
      if self.check_positions(new = 'new', old = 'current', update_in_success = True, domain = self.domain) is True:
        return

    return
      

  def deterministic_forward_euler_dense_algebra(self, dt, *args, **kwargs): 
    ''' 
    Take a time step of length dt using the deterministic forward Euler scheme. 
    The function uses dense algebra methods to solve the equations.
    
    The linear and angular velocities are sorted like
    velocities = (v_1, w_1, v_2, w_2, ...)
    where v_i and w_i are the linear and angular velocities of body i.
    ''' 
    while True: 
      # Call preprocess
      preprocess_result = self.preprocess(self.bodies)

      # Solve mobility problem
      velocities, mobility_bodies = self.solve_mobility_problem_dense_algebra()

      # Update location orientation 
      for k, b in enumerate(self.bodies):
        b.location_new = b.location + velocities[6*k:6*k+3] * dt
        quaternion_dt = Quaternion.from_rotation((velocities[6*k+3:6*k+6]) * dt)
        b.orientation_new = quaternion_dt * b.orientation
        
      # Call postprocess
      postprocess_result = self.postprocess(self.bodies)

      # Check positions, if valid return 
      if self.check_positions(new = 'new', old = 'current', update_in_success = True, domain = self.domain) is True:
        return

    return
      
  
  def deterministic_adams_bashforth(self, dt, *args, **kwargs): 
    ''' 
    Take a time step of length dt using the deterministic Adams-Bashforth of
    order two scheme. The function uses gmres to solve the rigid body equations.

    The linear and angular velocities are sorted like
    velocities = (v_1, w_1, v_2, w_2, ...)
    where v_i and w_i are the linear and angular velocities of body i.
    ''' 
    while True: 
      # Call preprocess
      preprocess_result = self.preprocess(self.bodies)

      # Solve mobility problem
      sol_precond = self.solve_mobility_problem(x0 = self.first_guess, save_first_guess = True, update_PC = self.update_PC, step = kwargs.get('step'))

      # Extract velocities
      velocities = np.reshape(sol_precond[3*self.Nblobs: 3*self.Nblobs + 6*len(self.bodies)], (len(self.bodies) * 6))

      # Update location and orientation
      if self.first_step == False:
        # Use Adams-Bashforth
        for k, b in enumerate(self.bodies):
          b.location_new = b.location + (1.5 * velocities[6*k:6*k+3] - 0.5 * self.velocities_previous_step[6*k:6*k+3]) * dt
          quaternion_dt = Quaternion.from_rotation((1.5 * velocities[6*k+3:6*k+6] \
                                                      - 0.5 * self.velocities_previous_step[6*k+3:6*k+6]) * dt)
          b.orientation_new = quaternion_dt * b.orientation
      else:
        # Use forward Euler
        for k, b in enumerate(self.bodies):
          b.location_new = b.location + velocities[6*k:6*k+3] * dt
          quaternion_dt = Quaternion.from_rotation((velocities[6*k+3:6*k+6]) * dt)
          b.orientation_new = quaternion_dt * b.orientation              

      # Call postprocess
      postprocess_result = self.postprocess(self.bodies)

      # Check positions, if valid return 
      if self.check_positions(new = 'new', old = 'current', update_in_success = True, domain = self.domain) is True:
        # Save velocities for next step
        self.first_step = False
        self.velocities_previous_step = velocities
        return

    return


  def stochastic_first_order_RFD(self, dt, *args, **kwargs): 
    ''' 
    Take a time step of length dt using a stochastic
    first order Randon Finite Difference (RFD) scheme.

    The linear and angular velocities are sorted like
    velocities = (v_1, w_1, v_2, w_2, ...)
    where v_i and w_i are the linear and angular velocities of body i.
    ''' 
    while True: 
      # Call preprocess
      preprocess_result = self.preprocess(self.bodies)
      
      # Save initial configuration
      for k, b in enumerate(self.bodies):
        np.copyto(b.location_old, b.location)
        b.orientation_old = copy.copy(b.orientation)

      # Generate random vector
      rfd_noise = np.random.normal(0.0, 1.0, len(self.bodies) * 6)     

      # Get blobs vectors
      r_vectors_blobs = self.get_blobs_r_vectors(self.bodies, self.Nblobs)

      # Build preconditioners
      PC_partial, mobility_pc_partial, P_inv_mult = self.build_block_diagonal_preconditioners_det_stoch(self.bodies, 
                                                                                                        r_vectors_blobs, 
                                                                                                        self.Nblobs, 
                                                                                                        self.eta, 
                                                                                                        self.a,
                                                                                                        periodic_length=self.periodic_length,
                                                                                                        update_PC = self.update_PC,
                                                                                                        step = kwargs.get('step'))

      # Add noise contribution sqrt(2kT/dt)*N^{1/2}*W
      velocities_noise, it_lanczos = stochastic.stochastic_forcing_lanczos(factor = np.sqrt(2*self.kT / dt),
                                                                           tolerance = self.tolerance, 
                                                                           dim = self.Nblobs * 3, 
                                                                           mobility_mult = mobility_pc_partial,
                                                                           L_mult = P_inv_mult,
                                                                           print_residual = self.print_residual)
      self.stoch_iterations_count += it_lanczos

      # Solve mobility problem
      sol_precond = self.solve_mobility_problem(noise = velocities_noise, x0 = self.first_guess, save_first_guess = True, PC_partial = PC_partial)

      # Extract velocities
      velocities = np.reshape(sol_precond[3*self.Nblobs: 3*self.Nblobs + 6*len(self.bodies)], (len(self.bodies) * 6))

      # Update configuration for rfd 
      force_rfd = np.copy(rfd_noise) 
      for k, b in enumerate(self.bodies):
        b.location = b.location_old + rfd_noise[k*6 : k*6+3] * (-self.rf_delta * 0.5 * b.body_length)
        quaternion_dt = Quaternion.from_rotation(rfd_noise[(k*6+3):(k*6+6)] * (-self.rf_delta * 0.5))
        b.orientation = quaternion_dt * b.orientation_old
        force_rfd[k*6 : k*6+3] /= b.body_length
        

      # Add thermal drift contribution with N at x = x - random_displacement
      System_size = self.Nblobs * 3 + len(self.bodies) * 6
      sol_precond = self.solve_mobility_problem(RHS = np.reshape(np.concatenate([np.zeros(3*self.Nblobs), -force_rfd]), (System_size)), PC_partial = PC_partial)

      # Update configuration for rfd 
      for k, b in enumerate(self.bodies):
        b.location = b.location_old + rfd_noise[k*6 : k*6+3] * (self.rf_delta * 0.5 * b.body_length)
        quaternion_dt = Quaternion.from_rotation(rfd_noise[(k*6+3):(k*6+6)] * (self.rf_delta * 0.5))
        b.orientation = quaternion_dt * b.orientation_old

      # Modify RHS for drift solve
      # Set linear operators 
      r_vectors_blobs = self.get_blobs_r_vectors(self.bodies, self.Nblobs)
      linear_operator_partial = partial(self.linear_operator, 
                                        bodies=self.bodies, 
                                        r_vectors=r_vectors_blobs, 
                                        eta=self.eta, 
                                        a=self.a, 
                                        periodic_length=self.periodic_length)
      A = spla.LinearOperator((System_size, System_size), matvec = linear_operator_partial, dtype='float64')
      RHS = np.reshape(np.concatenate([np.zeros(3*self.Nblobs), -force_rfd]), (System_size)) - A * sol_precond

      # Add thermal drift contribution with N at x = x + random_displacement
      sol_precond = self.solve_mobility_problem(RHS = RHS, PC_partial = PC_partial)

      # Extract velocities
      velocities_drift = np.reshape(sol_precond[3*self.Nblobs: 3*self.Nblobs + 6*len(self.bodies)], (len(self.bodies) * 6))

      # Add all velocity contributions
      velocities += (self.kT / self.rf_delta) * velocities_drift
      
      # Update location orientation 
      for k, b in enumerate(self.bodies):
        b.location_new = b.location_old + velocities[6*k:6*k+3] * dt
        quaternion_dt = Quaternion.from_rotation((velocities[6*k+3:6*k+6]) * dt)
        b.orientation_new = quaternion_dt * b.orientation_old

      # Call postprocess
      postprocess_result = self.postprocess(self.bodies)


      # Check positions, if valid return 
      if self.check_positions(new = 'new', old = 'old', update_in_success = True, update_in_failure = True, domain = self.domain) is True:
        return

    return


  def stochastic_adams_bashforth(self, dt, *args, **kwargs): 
    ''' 
    Take a time step of length dt using a stochastic
    first order Randon Finite Difference (RFD) scheme.

    The linear and angular velocities are sorted like
    velocities = (v_1, w_1, v_2, w_2, ...)
    where v_i and w_i are the linear and angular velocities of body i.
    ''' 
    while True: 
      # Call preprocess
      preprocess_result = self.preprocess(self.bodies)
      
      # Save initial configuration
      for k, b in enumerate(self.bodies):
        np.copyto(b.location_old, b.location)
        b.orientation_old = copy.copy(b.orientation)

      # Generate random vector
      rfd_noise = np.random.normal(0.0, 1.0, len(self.bodies) * 6)     

      # Get blobs vectors
      r_vectors_blobs = self.get_blobs_r_vectors(self.bodies, self.Nblobs)

      # Build preconditioners
      PC_partial, mobility_pc_partial, P_inv_mult = self.build_block_diagonal_preconditioners_det_stoch(self.bodies, 
                                                                                                        r_vectors_blobs, 
                                                                                                        self.Nblobs, 
                                                                                                        self.eta, 
                                                                                                        self.a,
                                                                                                        periodic_length=self.periodic_length,
                                                                                                        update_PC = self.update_PC,
                                                                                                        step = kwargs.get('step'))

      # Add noise contribution sqrt(2kT/dt)*N^{1/2} * W
      velocities_noise, it_lanczos = stochastic.stochastic_forcing_lanczos(factor = np.sqrt(2*self.kT / dt),
                                                                           tolerance = self.tolerance, 
                                                                           dim = self.Nblobs * 3, 
                                                                           mobility_mult = mobility_pc_partial,
                                                                           L_mult = P_inv_mult,
                                                                           print_residual = self.print_residual)
      self.stoch_iterations_count += it_lanczos

      # Solve stochastic mobility problem
      System_size = self.Nblobs * 3 + len(self.bodies) * 6
      sol_precond = self.solve_mobility_problem(RHS = np.zeros(System_size), noise = velocities_noise, PC_partial = PC_partial)

      # Extract stochastic velocities
      velocities_stoch = np.reshape(sol_precond[3*self.Nblobs: 3*self.Nblobs + 6*len(self.bodies)], (len(self.bodies) * 6))

      # Solve deterministic mobility problem
      sol_precond = self.solve_mobility_problem(x0 = self.first_guess, save_first_guess = True, PC_partial = PC_partial)

      # Extract deterministic velocities
      velocities_det = np.reshape(sol_precond[3*self.Nblobs: 3*self.Nblobs + 6*len(self.bodies)], (len(self.bodies) * 6))

      # Update configuration for rfd 
      force_rfd = np.copy(rfd_noise) 
      for k, b in enumerate(self.bodies):
        b.location = b.location_old + rfd_noise[k*6 : k*6+3] * (-self.rf_delta * 0.5 * b.body_length)
        quaternion_dt = Quaternion.from_rotation(rfd_noise[(k*6+3):(k*6+6)] * (-self.rf_delta * 0.5))
        b.orientation = quaternion_dt * b.orientation_old
        force_rfd[k*6 : k*6+3] /= b.body_length

      # Add thermal drift contribution with N at x = x - random_displacement
      sol_precond = self.solve_mobility_problem(RHS = np.reshape(np.concatenate([np.zeros(3*self.Nblobs), -force_rfd]), (System_size)), PC_partial = PC_partial)

      # Update configuration for rfd 
      for k, b in enumerate(self.bodies):
        b.location = b.location_old + rfd_noise[k*6 : k*6+3] * (self.rf_delta * 0.5 * b.body_length)
        quaternion_dt = Quaternion.from_rotation(rfd_noise[(k*6+3):(k*6+6)] * (self.rf_delta * 0.5))
        b.orientation = quaternion_dt * b.orientation_old

      # Modify RHS for drift solve
      # Set linear operators 
      r_vectors_blobs = self.get_blobs_r_vectors(self.bodies, self.Nblobs)
      linear_operator_partial = partial(self.linear_operator, 
                                        bodies=self.bodies, 
                                        r_vectors=r_vectors_blobs, 
                                        eta=self.eta, 
                                        a=self.a, 
                                        periodic_length=self.periodic_length)
      A = spla.LinearOperator((System_size, System_size), matvec = linear_operator_partial, dtype='float64')
      RHS = np.reshape(np.concatenate([np.zeros(3*self.Nblobs), -force_rfd]), (System_size)) - A * sol_precond

      # Add thermal drift contribution with N at x = x + random_displacement
      sol_precond = self.solve_mobility_problem(RHS = RHS, PC_partial = PC_partial)

      # Extract velocities
      velocities_drift = np.reshape(sol_precond[3*self.Nblobs: 3*self.Nblobs + 6*len(self.bodies)], (len(self.bodies) * 6))

      # Add all velocity contributions
      velocities_stoch += (self.kT / self.rf_delta) * velocities_drift
            
      # Update location and orientation
      if self.first_step == False:
        # Use Adams-Bashforth
        for k, b in enumerate(self.bodies):
          b.location_new = b.location_old + (1.5 * velocities_det[6*k:6*k+3] - 0.5 * self.velocities_previous_step[6*k:6*k+3] + velocities_stoch[6*k:6*k+3]) * dt
          quaternion_dt = Quaternion.from_rotation((1.5 * velocities_det[6*k+3:6*k+6] - 0.5 * self.velocities_previous_step[6*k+3:6*k+6] + velocities_stoch[6*k+3:6*k+6]) * dt)
          b.orientation_new = quaternion_dt * b.orientation_old
      else:
        # Use forward Euler
        for k, b in enumerate(self.bodies):
          b.location_new = b.location_old + (velocities_det[6*k:6*k+3] + velocities_stoch[6*k:6*k+3]) * dt
          quaternion_dt = Quaternion.from_rotation((velocities_det[6*k+3:6*k+6] + velocities_stoch[6*k+3:6*k+6]) * dt)
          b.orientation_new = quaternion_dt * b.orientation_old

      # Call postprocess
      postprocess_result = self.postprocess(self.bodies)

      # Check positions, if valid return 
      if self.check_positions(new = 'new', old = 'old', update_in_success = True, update_in_failure = True, domain = self.domain) is True:
        self.first_step = False
        self.velocities_previous_step = velocities_det
        return

    return


  def stochastic_first_order_RFD_dense_algebra(self, dt, *args, **kwargs): 
    ''' 
    Take a time step of length dt using a stochastic
    first order Randon Finite Difference (RFD) scheme.
    The function uses dense algebra methods to solve the equations.

    The linear and angular velocities are sorted like
    velocities = (v_1, w_1, v_2, w_2, ...)
    where v_i and w_i are the linear and angular velocities of body i.
    ''' 
    while True: 
      # Call preprocess
      preprocessor_result = self.preprocess(self.bodies)

      # Solve mobility problem
      velocities, mobility_bodies = self.solve_mobility_problem_dense_algebra()

      # Generate random vector
      rfd_noise = np.random.normal(0.0, 1.0, len(self.bodies) * 6)     

      # Add noise contribution sqrt(2kT/dt)*N^{1/2}*W
      velocities += stochastic.stochastic_forcing_eig(mobility_bodies, factor = np.sqrt(2*self.kT / dt))

      # Update configuration for rfd
      force_rfd = np.copy(rfd_noise) 
      for k, b in enumerate(self.bodies):
        b.location_new = b.location + rfd_noise[k*6 : k*6+3] * (self.rf_delta * b.body_length)
        quaternion_dt = Quaternion.from_rotation(rfd_noise[(k*6+3):(k*6+6)] * (self.rf_delta))
        b.orientation_new = quaternion_dt * b.orientation
        force_rfd[k*6 : k*6+3] /= b.body_length

      # Compute bodies' mobility at new configuration
      # Get blobs coordinates
      r_vectors_blobs = np.empty((self.Nblobs, 3))
      offset = 0
      for b in self.bodies:
        r_vectors_blobs[offset:(offset+b.Nblobs)] = b.get_r_vectors(b.location_new, b.orientation_new)
        offset += b.Nblobs

      # Calculate mobility (M) at the blob level
      mobility_blobs = self.mobility_blobs(r_vectors_blobs, self.eta, self.a)

      # Calculate resistance at the blob level (use np.linalg.inv or np.linalg.pinv)
      resistance_blobs = np.linalg.inv(mobility_blobs)

      # Calculate block-diagonal matrix K
      K = np.zeros((3*self.Nblobs, 6*len(self.bodies)))
      offset = 0
      for k, b in enumerate(self.bodies):
        K[3*offset:3*(offset+b.Nblobs), 6*k:6*k+6] = b.calc_K_matrix(location = b.location_new, orientation = b.orientation_new)
        offset += b.Nblobs
     
      # Calculate mobility (N) at the body level. Use np.linalg.inv or np.linalg.pinv
      mobility_bodies_new = np.linalg.pinv(np.dot(K.T, np.dot(resistance_blobs, K)), rcond=1e-14)

      # Add thermal drift to velocity
      velocities += (self.kT / self.rf_delta) * np.dot(mobility_bodies_new - mobility_bodies, force_rfd) 
      
      # Update location orientation 
      for k, b in enumerate(self.bodies):
        b.location_new = b.location + velocities[6*k:6*k+3] * dt
        quaternion_dt = Quaternion.from_rotation((velocities[6*k+3:6*k+6]) * dt)
        b.orientation_new = quaternion_dt * b.orientation
        
      # Call postprocess
      postprocess_result = self.postprocess(self.bodies)


      # Check positions, if valid return 
      if self.check_positions(new = 'new', old = 'old', update_in_success = True, domain = self.domain) is True:
        return

    return


  def stochastic_traction_EM(self, dt, *args, **kwargs):
    ''' 
    Take a time step of length dt using a stochastic first order 
    Randon Finite Difference (RFD) scheme. This function uses
    a traction method to compute the RFD. 
    
    The computational cost is 2 rigid solves + 1 lanczos call 
    + 2 blobs mobility product + 4 products with the geometric matrix K.

    The linear and angular velocities are sorted like
    velocities = (v_1, w_1, v_2, w_2, ...)
    where v_i and w_i are the linear and angular velocities of body i.
    '''
    while True:
      # Call preprocess
      preprocess_result = self.preprocess(self.bodies)

      rfd_noise = np.random.normal(0.0, 1.0, 6*len(self.bodies))
      W = np.empty_like(rfd_noise)

      # Save initial configuration and scale noise
      for k, b in enumerate(self.bodies):
        np.copyto(b.location_old, b.location)
        b.orientation_old = copy.copy(b.orientation)
        W[k*6 : k*6+3] = rfd_noise[k*6 : k*6+3] * (self.kT / b.body_length)
        W[(k*6+3):(k*6+6)] = rfd_noise[(k*6+3):(k*6+6)] * self.kT

      # Set RHS for RFD increments   
      System_size = self.Nblobs * 3 + len(self.bodies) * 6
      RAND_RHS = np.zeros(System_size)
      RAND_RHS[3*self.Nblobs:System_size] = -1.0*W

      # Get blobs vectors
      r_vectors_blobs_n = self.get_blobs_r_vectors(self.bodies, self.Nblobs)

      # Build preconditioners
      PC_partial, mobility_pc_partial, P_inv_mult = self.build_block_diagonal_preconditioners_det_stoch(self.bodies, 
                                                                                                        r_vectors_blobs_n, 
                                                                                                        self.Nblobs, 
                                                                                                        self.eta, 
                                                                                                        self.a,
                                                                                                        periodic_length=self.periodic_length,
                                                                                                        update_PC = self.update_PC,
                                                                                                        step = kwargs.get('step'))

      # Generate RFD increments
      sol_precond = self.solve_mobility_problem(RHS = RAND_RHS, PC_partial = PC_partial)
      U_RFD = np.reshape(sol_precond[3*self.Nblobs: 3*self.Nblobs + 6*len(self.bodies)], (len(self.bodies) * 6))
      Lam_RFD = sol_precond[0:3*self.Nblobs]

      # compute M*Lambda_rfd
      MxLam = self.mobility_vector_prod(r_vectors_blobs_n, Lam_RFD, self.eta, self.a, periodic_length = self.periodic_length)
      # compute K^T*Lambda_rfd
      KTxLam = self.K_matrix_T_vector_prod(self.bodies, Lam_RFD, self.Nblobs)
      # compute K*U_rfd
      KxU = self.K_matrix_vector_prod(self.bodies, U_RFD, self.Nblobs)

      # Compute RFD bits
      for k, b in enumerate(self.bodies):
        b.location = b.location_old + rfd_noise[6*k:6*k+3] * (self.rf_delta * b.body_length)
        quaternion_dt = Quaternion.from_rotation(rfd_noise[6*k+3:6*k+6] * self.rf_delta)
        b.orientation = quaternion_dt * b.orientation_old
      r_vectors_blobs_RFD = self.get_blobs_r_vectors(self.bodies, self.Nblobs)

      # compute (M_rfd-M)*Lambda_rfd
      DxM = self.mobility_vector_prod(r_vectors_blobs_RFD, Lam_RFD, self.eta, self.a, periodic_length = self.periodic_length) - MxLam
      # compute (K_rfd^T - K^T)*Lambda_rfd
      DxKT = self.K_matrix_T_vector_prod(self.bodies, Lam_RFD, self.Nblobs) - KTxLam
      # compute (K_rfd - K)*U_rfd
      DxK = np.reshape( self.K_matrix_vector_prod(self.bodies, U_RFD, self.Nblobs) - KxU, 3*self.Nblobs)

      # reset locs and thetas
      for k, b in enumerate(self.bodies):
        np.copyto(b.location, b.location_old)
        b.orientation = copy.copy(b.orientation_old)

      # Add noise contribution sqrt(2kT/dt)*N^{1/2}*W
      slip_noise, it_lanczos = stochastic.stochastic_forcing_lanczos(factor = np.sqrt(2.0*self.kT / dt),
                                                                     tolerance = self.tolerance,
                                                                     dim = self.Nblobs * 3,
                                                                     mobility_mult = mobility_pc_partial,
                                                                     L_mult = P_inv_mult,
                                                                     print_residual = self.print_residual)
      self.stoch_iterations_count += it_lanczos

      rand_slip = slip_noise + (1.0 / self.rf_delta) * (DxM - DxK)
      rand_force = (-1.0 / self.rf_delta) * DxKT

      # Solve mobility problem with drift
      sol_precond_new = self.solve_mobility_problem(noise = rand_slip, 
                                                    noise_FT = rand_force, 
                                                    x0 = self.first_guess, 
                                                    save_first_guess = True, 
                                                    PC_partial = PC_partial)
      velocities_new = np.reshape(sol_precond_new[3*self.Nblobs: 3*self.Nblobs + 6*len(self.bodies)], (len(self.bodies) * 6))

      # Update location and orientation
      for k, b in enumerate(self.bodies):
        b.location_new = b.location_old + velocities_new[6*k:6*k+3] * dt
        quaternion_dt = Quaternion.from_rotation((velocities_new[6*k+3:6*k+6]) * dt)
        b.orientation_new = quaternion_dt * b.orientation_old

      # Call postprocess
      postprocess_result = self.postprocess(self.bodies)

      # Check positions, if valid return 
      if self.check_positions(new = 'new', old = 'old', update_in_success = True, update_in_failure = True, domain = self.domain) is True:
        return

    return

  def Fixman(self, dt, *args, **kwargs):
    ''' 
    Take a time step of length dt using a stochastic
    first order Randon Finite Difference (RFD) schame.
    This scheme uses dense algebra methods.

    The linear and angular velocities are sorted like
    velocities = (v_1, w_1, v_2, w_2, ...)
    where v_i and w_i are the linear and angular velocities of body i.
    '''
    while True:
      # Call preprocess
      preprocess_result = self.preprocess(self.bodies)

      # Save initial configuration
      for k, b in enumerate(self.bodies):
        np.copyto(b.location_old, b.location)
        b.orientation_old = copy.copy(b.orientation)
     
      # Solve mobility problem
      velocities_mid, mobility_bodies = self.solve_mobility_problem_dense_algebra()

      # Generate random vector
      W1 = np.random.normal(0.0, 1.0, len(self.bodies) * 6)
      W_cor = W1 + np.random.normal(0.0, 1.0, len(self.bodies) * 6);

      # Compute noise contribution for pred. step sqrt(2kT/dt)*N^{1/2}*W1
      Nhalf_W1 = stochastic.stochastic_forcing_eig(mobility_bodies, factor = np.sqrt(4*self.kT / dt),z = W1)
     
      # Compute noise contribution for cor. step sqrt(2kT/dt)*N^{1/2}*W1
      Nhalf_Wcor = stochastic.stochastic_forcing_eig(mobility_bodies, factor = np.sqrt(self.kT / dt),z = W_cor)
      Ninvhalf_cor = np.dot(np.linalg.pinv(mobility_bodies, rcond=1e-14),Nhalf_Wcor)
     
      velocities_mid += Nhalf_W1

      # Update location orientation to mid point
      for k, b in enumerate(self.bodies):
	b.location = b.location_old + velocities_mid[6*k:6*k+3] * dt * 0.5
	quaternion_dt = Quaternion.from_rotation((velocities_mid[6*k+3:6*k+6]) * dt * 0.5)
	b.orientation = quaternion_dt * b.orientation_old

      # Check positions, if invalid continue
      if self.check_positions(new = 'current', old = 'old', update_in_success = False, update_in_failure = True, domain = self.domain) is False:
        continue
   
      # Solve mobility problem predictor step
      velocities_new, mobility_bodies = self.solve_mobility_problem_dense_algebra()
      velocities_new += np.dot(mobility_bodies,Ninvhalf_cor)
   
      # Update location orientation to end point
      for k, b in enumerate(self.bodies):
	b.location_new = b.location_old + velocities_new[6*k:6*k+3] * dt
	quaternion_dt = Quaternion.from_rotation((velocities_new[6*k+3:6*k+6]) * dt)
	b.orientation_new = quaternion_dt * b.orientation_old

      # Call postprocess
      postprocess_result = self.postprocess(self.bodies)

      # Check positions, if valid return 
      if self.check_positions(new = 'new', old = 'old', update_in_success = True, update_in_failure = True, domain = self.domain) is True:
        return

    return


  def stochastic_traction_AB(self, dt, *args, **kwargs): 
    ''' 
    Take a time step of length dt using a stochastic
    Adams-Bashfoth scheme and using a traction method
    to compute the RFD. 

    The computational cost of this method is 3 rigid solves
    + 1 lanczos call + 2 blobs mobility product + 4 products with the geometric matrix K.

    The linear and angular velocities are sorted like
    velocities = (v_1, w_1, v_2, w_2, ...)
    where v_i and w_i are the linear and angular velocities of body i.
    ''' 
    while True: 
      # Call preprocess
      preprocess_result = self.preprocess(self.bodies)
      
      rfd_noise = np.random.normal(0.0, 1.0, 6*len(self.bodies))
      W = np.empty_like(rfd_noise)

      # Save initial configuration
      for k, b in enumerate(self.bodies):
        np.copyto(b.location_old, b.location)
        b.orientation_old = copy.copy(b.orientation)
        W[k*6 : k*6+3] = rfd_noise[k*6 : k*6+3] * (self.kT / b.body_length)
	W[(k*6+3):(k*6+6)] = rfd_noise[(k*6+3):(k*6+6)] * self.kT   
        
      # Set RHS for RFD increments   
      System_size = self.Nblobs * 3 + len(self.bodies) * 6
      RAND_RHS = np.zeros(System_size)
      RAND_RHS[3*self.Nblobs:System_size] = -1.0 * W
      
      # Get blobs vectors
      r_vectors_blobs_n = self.get_blobs_r_vectors(self.bodies, self.Nblobs)

      # Build preconditioners
      PC_partial, mobility_pc_partial, P_inv_mult = self.build_block_diagonal_preconditioners_det_stoch(self.bodies, 
                                                                                                        r_vectors_blobs_n, 
                                                                                                        self.Nblobs, 
                                                                                                        self.eta, 
                                                                                                        self.a,
                                                                                                        periodic_length=self.periodic_length,
                                                                                                        update_PC = self.update_PC,
                                                                                                        step = kwargs.get('step'))

      # Generate RFD increments
      sol_precond = self.solve_mobility_problem(RHS = RAND_RHS, PC_partial = PC_partial)
      U_RFD = np.reshape(sol_precond[3*self.Nblobs: 3*self.Nblobs + 6*len(self.bodies)], (len(self.bodies) * 6))
      Lam_RFD = sol_precond[0:3*self.Nblobs]
         
      # compute M*Lambda_rfd
      MxLam = self.mobility_vector_prod(r_vectors_blobs_n, Lam_RFD, self.eta, self.a, periodic_length = self.periodic_length)
      # compute K^T*Lambda_rfd
      KTxLam = self.K_matrix_T_vector_prod(self.bodies, Lam_RFD, self.Nblobs)
      # compute K*U_rfd
      KxU = self.K_matrix_vector_prod(self.bodies, U_RFD, self.Nblobs)
      
      # Compute RFD bits
      for k, b in enumerate(self.bodies):
	b.location = b.location_old + rfd_noise[6*k:6*k+3] * (self.rf_delta * b.body_length)
	quaternion_dt = Quaternion.from_rotation(rfd_noise[6*k+3:6*k+6] * self.rf_delta)
        b.orientation = quaternion_dt * b.orientation_old    
	
      # compute (M_rfd-M)*Lambda_rfd
      r_vectors_blobs_RFD = self.get_blobs_r_vectors(self.bodies, self.Nblobs)
      DxM = self.mobility_vector_prod(r_vectors_blobs_RFD, Lam_RFD, self.eta, self.a, periodic_length = self.periodic_length) - MxLam
      # compute (K_rfd^T - K^T)*Lambda_rfd
      DxKT = self.K_matrix_T_vector_prod(self.bodies, Lam_RFD, self.Nblobs) - KTxLam
      # compute (K_rfd - K)*U_rfd
      DxK = np.reshape( self.K_matrix_vector_prod(self.bodies, U_RFD, self.Nblobs) - KxU, 3*self.Nblobs)
          
      # reset locs and thetas
      for k, b in enumerate(self.bodies):
        np.copyto(b.location, b.location_old)
        b.orientation = copy.copy(b.orientation_old)

      # Add noise contribution sqrt(2kT/dt)*N^{1/2}*W
      slip_noise, it_lanczos = stochastic.stochastic_forcing_lanczos(factor = np.sqrt(2.0*self.kT / dt),
                                                                     tolerance = self.tolerance, 
                                                                     dim = self.Nblobs * 3, 
                                                                     mobility_mult = mobility_pc_partial,
                                                                     L_mult = P_inv_mult,
                                                                     print_residual = self.print_residual)
      self.stoch_iterations_count += it_lanczos
      
      rand_slip = (1.0 / self.rf_delta)* (DxM - DxK)
      rand_force = (-1.0 / self.rf_delta)* DxKT


      # Solve mobility problem with drift
      sol_precond_new = self.solve_mobility_problem(noise = rand_slip, 
                                                    noise_FT = rand_force, 
                                                    x0 = self.first_guess, 
                                                    save_first_guess = True,
                                                    PC_partial = PC_partial)
      velocities_new = np.reshape(sol_precond_new[3*self.Nblobs: 3*self.Nblobs + 6*len(self.bodies)], (len(self.bodies) * 6))
      sol_precond_rand = self.solve_mobility_problem(RHS = np.concatenate([-1.0*slip_noise, np.zeros(len(self.bodies) * 6)]), PC_partial = PC_partial)
      velocities_noise = np.reshape(sol_precond_rand[3*self.Nblobs: 3*self.Nblobs + 6*len(self.bodies)], (len(self.bodies) * 6))
      
      if self.first_step == False:
        # Use Adams-Bashforth
        velocities_AB = 1.5*velocities_new + velocities_noise - 0.5 * self.velocities_previous_step
      else: 
        # Use EM
        velocities_AB = velocities_new + velocities_noise
            
      # Update location and orientation
      for k, b in enumerate(self.bodies):
	b.location_new = b.location_old + velocities_AB[6*k:6*k+3] * dt
	quaternion_dt = Quaternion.from_rotation((velocities_AB[6*k+3:6*k+6]) * dt)
	b.orientation_new = quaternion_dt * b.orientation_old
      
      # Call postprocess
      postprocess_result = self.postprocess(self.bodies)

      # Check positions, if valid return
      if self.check_positions(new = 'new', old = 'old', update_in_success = True, update_in_failure = False, domain = self.domain) is True:
        self.first_step = False
        self.velocities_previous_step = velocities_new
        return

    return


  def stochastic_Slip_Trapz(self, dt, *args, **kwargs):
    ''' 
    Take a time step of length dt using a stochastic 
    trapezoidal method. The thermal drift is handle
    with a slip method.

    The computational cost of this scheme is 3 rigid solves
    + 1 lanczos call + 2 blob mobility product + 2 products with the geometri matrix K.

    The linear and angular velocities are sorted like
    velocities = (v_1, w_1, v_2, w_2, ...)
    where v_i and w_i are the linear and angular velocities of body i.
    '''
    while True:
      # Call preprocess
      preprocess_result = self.preprocess(self.bodies)

      # Save initial configuration
      for k, b in enumerate(self.bodies):
        np.copyto(b.location_old, b.location)
        b.orientation_old = copy.copy(b.orientation)

      # Generate random vector
      W1 = np.random.normal(0.0, 1.0, self.Nblobs*3)
      W_slip = np.random.normal(0.0, 1.0, self.Nblobs*3)

      # Compute M at time level n
      r_vectors_blobs_n = self.get_blobs_r_vectors(self.bodies, self.Nblobs)

      #compute M*W to be used by the corrector step
      MxW_slip = self.mobility_vector_prod(r_vectors_blobs_n, W_slip, self.eta, self.a, periodic_length = self.periodic_length)
      #compute K^T*W to be used by the corrector step
      KTxW_slip = self.K_matrix_T_vector_prod(self.bodies,W_slip, self.Nblobs)

      # Build preconditioners
      PC_partial, mobility_pc_partial, P_inv_mult = self.build_block_diagonal_preconditioners_det_stoch(self.bodies, 
                                                                                                        r_vectors_blobs_n, 
                                                                                                        self.Nblobs, 
                                                                                                        self.eta, 
                                                                                                        self.a,
                                                                                                        periodic_length=self.periodic_length,
                                                                                                        update_PC = self.update_PC,
                                                                                                        step = kwargs.get('step'))

      # Calc noise contributions M^{1/2}*W1 and M^{1/2}*(W1+W3)
      velocities_noise_W1, it_lanczos = stochastic.stochastic_forcing_lanczos(factor = np.sqrt(2*self.kT / dt),
                                                                              tolerance = self.tolerance,
                                                                              dim = self.Nblobs * 3,
                                                                              mobility_mult = mobility_pc_partial,
                                                                              L_mult = P_inv_mult,
                                                                              z = W1,
                                                                              print_residual = self.print_residual)
      self.stoch_iterations_count += it_lanczos


      # Solve mobility problem
      sol_precond = self.solve_mobility_problem(noise = velocities_noise_W1, 
                                                x0 = self.first_guess,    
                                                save_first_guess = True,  
                                                PC_partial = PC_partial)  
      # Extract velocities
      velocities_1 = np.reshape(sol_precond[3*self.Nblobs: 3*self.Nblobs + 6*len(self.bodies)], (len(self.bodies) * 6))

      # Solve mobility problem
      slip_precond_rfd = self.solve_mobility_problem(RHS = np.concatenate([-1.0*W_slip, np.zeros(len(self.bodies) * 6)]), PC_partial = PC_partial)
      # Extract velocities
      W_RFD = np.reshape(slip_precond_rfd[3*self.Nblobs: 3*self.Nblobs + 6*len(self.bodies)], (len(self.bodies) * 6))

      # Update configuration for rfd 
      for k, b in enumerate(self.bodies):
        b.location = b.location_old + W_RFD[k*6 : k*6+3] * self.rf_delta
        quaternion_dt = Quaternion.from_rotation(W_RFD[(k*6+3):(k*6+6)] * self.rf_delta )
        b.orientation = quaternion_dt * b.orientation_old

      # Compute M at RFD time level
      r_vectors_blobs_rfd = self.get_blobs_r_vectors(self.bodies, self.Nblobs)
      #compute M*W to be used by the corrector step
      M_rfdxW_slip = self.mobility_vector_prod(r_vectors_blobs_rfd, W_slip, self.eta, self.a, periodic_length = self.periodic_length)
      #compute K^T*W to be used by the corrector step
      KT_rfdxW_slip = self.K_matrix_T_vector_prod(self.bodies, W_slip, self.Nblobs)

      rand_slip_cor = velocities_noise_W1 + (2.0*self.kT / self.rf_delta) * (M_rfdxW_slip - MxW_slip)
      rand_force_cor = -2.0 * (self.kT / self.rf_delta) * (KT_rfdxW_slip - KTxW_slip)

      # Update location orientation to mid point
      for k, b in enumerate(self.bodies):
        b.location = b.location_old + velocities_1[k*6 : k*6+3] * dt 
        quaternion_dt = Quaternion.from_rotation(velocities_1[(k*6+3):(k*6+6)] * dt )
        b.orientation = quaternion_dt * b.orientation_old

      # Check positions, if invalid continue 
      if self.check_positions(new = 'current', old = 'old', update_in_success = False, update_in_failure = True, domain = self.domain) is False:
        continue       

      # Solve mobility problem at the corrector step
      sol_precond_cor = self.solve_mobility_problem(noise = rand_slip_cor, 
                                                    noise_FT = rand_force_cor, 
                                                    x0 = self.first_guess, 
                                                    save_first_guess = True,
                                                    PC_partial = PC_partial)

      # Extract velocities
      velocities_2 = np.reshape(sol_precond_cor[3*self.Nblobs: 3*self.Nblobs + 6*len(self.bodies)], (len(self.bodies) * 6))

      velocities_new = 0.5 * (velocities_1 + velocities_2)

      # Update location orientation 
      for k, b in enumerate(self.bodies):
        b.location_new = b.location_old + velocities_new[6*k:6*k+3] * dt
        quaternion_dt = Quaternion.from_rotation((velocities_new[6*k+3:6*k+6]) * dt)
        b.orientation_new = quaternion_dt * b.orientation_old

      # Call postprocess
      postprocess_result = self.postprocess(self.bodies)

      # Check positions, if valid return 
      if self.check_positions(new = 'new', old = 'old', update_in_success = True, update_in_failure = True, domain = self.domain) is True:
        return

    return



  def stochastic_Slip_Mid(self, dt, *args, **kwargs): 
    ''' 
    Take a time step of length dt using a stochastic 
    mid-point method. The thermal drift is handle
    with a slip method.

    The computational cost of this scheme is 3 rigid solves
    + 2 lanczos call + 2 blob mobility product + 2 products with the geometri matrix K.

    The linear and angular velocities are sorted like
    velocities = (v_1, w_1, v_2, w_2, ...)
    where v_i and w_i are the linear and angular velocities of body i.
    ''' 
    while True: 
      # Call preprocess
      preprocess_result = self.preprocess(self.bodies)
      
      # Save initial configuration
      for k, b in enumerate(self.bodies):
        np.copyto(b.location_old, b.location)
        b.orientation_old = copy.copy(b.orientation)

      # Generate random vector
      W1 = np.random.normal(0.0, 1.0, self.Nblobs*3)
      W_slip = np.random.normal(0.0, 1.0, self.Nblobs*3)
      Wcor = W1 + np.random.normal(0.0, 1.0, self.Nblobs*3)     

      # Compute M at time level n
      r_vectors_blobs_n = self.get_blobs_r_vectors(self.bodies, self.Nblobs)
      
      #compute M*W to be used by the corrector step
      MxW_slip = self.mobility_vector_prod(r_vectors_blobs_n, W_slip, self.eta, self.a, periodic_length = self.periodic_length)
      #compute K^T*W to be used by the corrector step
      KTxW_slip = self.K_matrix_T_vector_prod(self.bodies,W_slip, self.Nblobs)
      
      # Build preconditioners
      PC_partial, mobility_pc_partial, P_inv_mult = self.build_block_diagonal_preconditioners_det_stoch(self.bodies, 
                                                                                                        r_vectors_blobs_n, 
                                                                                                        self.Nblobs, 
                                                                                                        self.eta, 
                                                                                                        self.a,
                                                                                                        periodic_length=self.periodic_length,
                                                                                                        update_PC = self.update_PC,
                                                                                                        step = kwargs.get('step'))
      
      
      # Calc noise contributions M^{1/2}*W1 and M^{1/2}*(W1+W3)
      velocities_noise_W1, it_lanczos = stochastic.stochastic_forcing_lanczos(factor = np.sqrt(4*self.kT / dt),
                                                                              tolerance = self.tolerance, 
                                                                              dim = self.Nblobs * 3, 
                                                                              mobility_mult = mobility_pc_partial,
                                                                              L_mult = P_inv_mult,
                                                                              z = W1,
                                                                              print_residual = self.print_residual)
      self.stoch_iterations_count += it_lanczos
      
      velocities_noise_Wcor, it_lanczos = stochastic.stochastic_forcing_lanczos(factor = np.sqrt(self.kT / dt),
                                                                                tolerance = self.tolerance, 
                                                                                dim = self.Nblobs * 3, 
                                                                                mobility_mult = mobility_pc_partial,
                                                                                L_mult = P_inv_mult,
                                                                                z = Wcor,
                                                                                print_residual = self.print_residual)
      self.stoch_iterations_count += it_lanczos
      
      # Solve mobility problem
      sol_precond = self.solve_mobility_problem(noise = velocities_noise_W1, 
                                                x0 = self.first_guess, 
                                                save_first_guess = True, 
                                                PC_partial = PC_partial)
      # Extract velocities
      velocities_mid = np.reshape(sol_precond[3*self.Nblobs: 3*self.Nblobs + 6*len(self.bodies)], (len(self.bodies) * 6))
      
      # Solve mobility problem
      slip_precond_rfd = self.solve_mobility_problem(RHS = np.concatenate([-1.0*W_slip, np.zeros(len(self.bodies) * 6)]), 
                                                     PC_partial = PC_partial)
      # Extract velocities
      W_RFD = np.reshape(slip_precond_rfd[3*self.Nblobs: 3*self.Nblobs + 6*len(self.bodies)], (len(self.bodies) * 6))
      
      # Update configuration for rfd 
      for k, b in enumerate(self.bodies):
        b.location = b.location_old + W_RFD[k*6 : k*6+3] * self.rf_delta 
        quaternion_dt = Quaternion.from_rotation(W_RFD[(k*6+3):(k*6+6)] * self.rf_delta )
        b.orientation = quaternion_dt * b.orientation_old
        
      # Compute M at RFD time level
      r_vectors_blobs_rfd = self.get_blobs_r_vectors(self.bodies, self.Nblobs)
      #compute M*W to be used by the corrector step
      M_rfdxW_slip = self.mobility_vector_prod(r_vectors_blobs_rfd, W_slip, self.eta, self.a, periodic_length = self.periodic_length)
      #compute K^T*W to be used by the corrector step
      KT_rfdxW_slip = self.K_matrix_T_vector_prod(self.bodies,W_slip, self.Nblobs)
      
      rand_slip_cor = velocities_noise_Wcor + (self.kT / self.rf_delta)* (M_rfdxW_slip - MxW_slip)
      rand_force_cor = -1.0*(self.kT / self.rf_delta)*(KT_rfdxW_slip - KTxW_slip)
      
      # Update location orientation to mid point
      for k, b in enumerate(self.bodies):
        b.location = b.location_old + velocities_mid[k*6 : k*6+3] * dt * 0.5 
        quaternion_dt = Quaternion.from_rotation(velocities_mid[(k*6+3):(k*6+6)] * dt * 0.5)
        b.orientation = quaternion_dt * b.orientation_old


      # Check positions, if invalid continue 
      if self.check_positions(new = 'current', old = 'old', update_in_success = False, update_in_failure = True, domain = self.domain) is False:
        continue

      # Solve mobility problem at the corrector step
      sol_precond_cor = self.solve_mobility_problem(noise = rand_slip_cor, 
                                                    noise_FT = rand_force_cor,
                                                    x0 = self.first_guess, 
                                                    save_first_guess = True,
                                                    PC_partial = PC_partial)

      # Extract velocities
      velocities_new = np.reshape(sol_precond_cor[3*self.Nblobs: 3*self.Nblobs + 6*len(self.bodies)], (len(self.bodies) * 6))     
      
      # Update location orientation 
      for k, b in enumerate(self.bodies):
        b.location_new = b.location_old + velocities_new[6*k:6*k+3] * dt
        quaternion_dt = Quaternion.from_rotation((velocities_new[6*k+3:6*k+6]) * dt)
        b.orientation_new = quaternion_dt * b.orientation_old
        
      # Call postprocess
      postprocess_result = self.postprocess(self.bodies)

      # Check positions, if valid return 
      if self.check_positions(new = 'new', old = 'old', update_in_success = True, update_in_failure = True, domain = self.domain) is True:
        return

    return

  def stochastic_Slip_Mid_DLA(self, dt, *args, **kwargs): 
    ''' 
    Take a time step of length dt using a stochastic
    first order Randon Finite Difference (RFD) schame.
    This method uses dense algebra methods.

    The linear and angular velocities are sorted like
    velocities = (v_1, w_1, v_2, w_2, ...)
    where v_i and w_i are the linear and angular velocities of body i.
    ''' 
    while True: 
      # Call preprocess
      preprocess_result = self.preprocess(self.bodies)
      
      # Save initial configuration
      for k, b in enumerate(self.bodies):
        np.copyto(b.location_old, b.location)
        b.orientation_old = copy.copy(b.orientation)

      # Solve mobility problem predictor step
      velocities_mid, mobility_bodies_mid, mobility_blobs_mid, resistance_blobs_mid, K_mid, r_vectors_blobs_mid = self.solve_mobility_problem_DLA()
	
      # generate all of the necisarry random increments for the predictor step
      W1 = np.random.normal(0.0, 1.0, self.Nblobs*3)
      W_slip = np.random.normal(0.0, 1.0, self.Nblobs*3)
      Wcor = W1 + np.random.normal(0.0, 1.0, self.Nblobs*3)
        
      W_RFD = np.dot(mobility_bodies_mid,
			  np.dot(K_mid.T,
			  np.dot(resistance_blobs_mid,
			  W_slip)))

      # Compute K^{T}*W2 and M*W2 to be used by the corrector step
      MxW_slip = np.dot(mobility_blobs_mid,W_slip)
      KTxW_slip = np.dot(K_mid.T,W_slip)
      
      # Calculate relevant bit of stochastic increments at time level n
      Mhalf_W1 = stochastic.stochastic_forcing_eig_symm(mobility_blobs_mid, factor = 1.0, z = W1)
      Mhalf_Wcor = stochastic.stochastic_forcing_eig_symm(mobility_blobs_mid, factor = 1.0, z = Wcor)
        
      # Compute c1*N*K^T*M^(-1)*(c1*W2 + M^(1/2)*W1) for pred. step
      RHS_pred = np.sqrt(4*self.kT / dt)*np.dot(mobility_bodies_mid,
						  np.dot(K_mid.T,
						  np.dot(resistance_blobs_mid,
						  (Mhalf_W1))))
      
      # Compute pred. step velocities
      velocities_mid += RHS_pred
      
      # Compute RFD bits
      for k, b in enumerate(self.bodies):
	b.location = b.location_old + W_RFD[6*k:6*k+3] * self.rf_delta
	quaternion_dt = Quaternion.from_rotation(W_RFD[6*k+3:6*k+6] * self.rf_delta)
	b.orientation = quaternion_dt * b.orientation_old
	
      r_vectors_blobs_RFD = self.get_blobs_r_vectors(self.bodies, self.Nblobs)
      # Calculate mobility (M) at the blob level
      mobility_blobs_RFD = self.mobility_blobs(r_vectors_blobs_RFD, self.eta, self.a)
      # Calculate block-diagonal matrix K
      K_RFD = self.calc_K_matrix(self.bodies, self.Nblobs)
	
      DxM = np.dot(mobility_blobs_RFD,W_slip) - MxW_slip
      DxKT = np.dot(K_RFD.T,W_slip) - KTxW_slip
        
      # Update to mid-point
      for k, b in enumerate(self.bodies):
	b.location = b.location_old + velocities_mid[6*k:6*k+3] * dt * 0.5
	quaternion_dt = Quaternion.from_rotation((velocities_mid[6*k+3:6*k+6]) * dt * 0.5)
	b.orientation = quaternion_dt * b.orientation_old
        
      # Check positions, if invalid continue 
      if self.check_positions(new = 'current', old = 'old', update_in_success = False, update_in_failure = True, domain = self.domain) is False:
        continue

      # Solve mobility problem predictor step 
      velocities_new, mobility_bodies_new, mobility_blobs_new, resistance_blobs_new, K_new, r_vectors_blobs_new = self.solve_mobility_problem_DLA()
        
        
      # Compute RHS of cor step so that N*RHS_cor is the correct increment
      RHS_cor = -(self.kT / self.rf_delta)*DxKT + np.dot(K_new.T,np.dot(resistance_blobs_new,
										np.sqrt(self.kT / dt)*Mhalf_Wcor
										+(self.kT / self.rf_delta)*DxM))
        
      # Compute cor. step velocities
      velocities_new += np.dot(mobility_bodies_new,RHS_cor)
      
        
      # Update location orientation to end point
      for k, b in enumerate(self.bodies):
	b.location_new = b.location_old + velocities_new[6*k:6*k+3] * dt
	quaternion_dt = Quaternion.from_rotation((velocities_new[6*k+3:6*k+6]) * dt)
	b.orientation_new = quaternion_dt * b.orientation_old

      # Call postprocess
      postprocess_result = self.postprocess(self.bodies)

      # Check positions, if valid return 
      if self.check_positions(new = 'new', old = 'old', update_in_success = True, update_in_failure = True, domain = self.domain) is True:
        return

    return


  def solve_mobility_problem(self, RHS = None, noise = None, noise_FT = None, AB = None, x0 = None, save_first_guess = False, PC_partial = None, *args, **kwargs): 
    ''' 
    Solve the mobility problem using preconditioned GMRES. Compute 
    velocities on the bodies subject to active slip and enternal 
    forces-torques.

    The linear and angular velocities are sorted like
    velocities = (v_1, w_1, v_2, w_2, ...)
    where v_i and w_i are the linear and angular velocities of body i.
    ''' 
    while True: 
      System_size = self.Nblobs * 3 + len(self.bodies) * 6

      # Get blobs coordinates
      r_vectors_blobs = self.get_blobs_r_vectors(self.bodies, self.Nblobs)

      # If RHS = None set RHS = [slip, -force_torque]
      if RHS is None:
        # Calculate slip on blobs
        if self.calc_slip is not None:
          slip = self.calc_slip(self.bodies, self.Nblobs)
        else:
          slip = np.zeros((self.Nblobs, 3))
        # Calculate force-torque on bodies
        force_torque = self.force_torque_calculator(self.bodies, r_vectors_blobs)
        # Add noise to the force/torque
        if noise_FT is not None:
          force_torque += noise_FT
        # Set right hand side
        RHS = np.reshape(np.concatenate([slip, -force_torque]), (System_size))
        # If prescribed velocity modify RHS
        offset = 0
        for k, b in enumerate(self.bodies):
          if b.prescribed_kinematics is True:
            # Add K*U to Right Hand side 
            KU = np.dot(b.calc_K_matrix(), b.calc_prescribed_velocity())
            RHS[3*offset : 3*(offset+b.Nblobs)] += KU.flatten()
            # Set F to zero
            RHS[3*self.Nblobs+k*6 : 3*self.Nblobs+(k+1)*6] = 0.0
          offset += b.Nblobs

      # Add noise to the slip
      if noise is not None:
        RHS[0:r_vectors_blobs.size] -= noise

      # Calculate K matrix
      K = self.calc_K_matrix_bodies(self.bodies, self.Nblobs)

      # Set linear operators 
      linear_operator_partial = partial(self.linear_operator, 
                                        bodies = self.bodies, 
                                        r_vectors = r_vectors_blobs, 
                                        eta = self.eta, 
                                        a = self.a, 
                                        K_bodies = K,
                                        periodic_length=self.periodic_length)
      A = spla.LinearOperator((System_size, System_size), matvec = linear_operator_partial, dtype='float64')

      # Set preconditioner 
      if PC_partial is None:
        PC_partial = self.build_block_diagonal_preconditioner(self.bodies, r_vectors_blobs, self.Nblobs, self.eta, self.a, *args, **kwargs)
      PC = spla.LinearOperator((System_size, System_size), matvec = PC_partial, dtype='float64')

      # Scale RHS to norm 1
      RHS_norm = np.linalg.norm(RHS)
      if RHS_norm > 0:
        RHS = RHS / RHS_norm

      # Solve preconditioned linear system
      counter = gmres_counter(print_residual = self.print_residual)
<<<<<<< HEAD
      (sol_precond, info_precond) = spla.gmres(A, RHS, x0=x0, tol=self.tolerance, M=PC, maxiter=1200, restart=60, callback=counter) 
=======
      (sol_precond, info_precond) = utils.gmres(A, RHS, x0=x0, tol=self.tolerance, M=PC, maxiter=1000, restart=60, callback=counter) 
>>>>>>> 62c93986
      self.det_iterations_count += counter.niter

      if save_first_guess:
        self.first_guess = sol_precond  

      # Scale solution with RHS norm
      if RHS_norm > 0:
        sol_precond = sol_precond * RHS_norm
      else:
        sol_precond[:] = 0.0

      # If prescribed velocity we know the velocity
      offset = 0
      for k, b in enumerate(self.bodies):
        if b.prescribed_kinematics is True:
          sol_precond[3*self.Nblobs + 6*k : 3*self.Nblobs + 6*(k+1)] = b.calc_prescribed_velocity()
        offset += b.Nblobs  
      
      # Return solution
      return sol_precond


  def solve_mobility_problem_dense_algebra(self, *args, **kwargs): 
    ''' 
    Solve the mobility problem using dense algebra methods. Compute 
    velocities on the bodies subject to active slip and enternal 
    forces-torques.
    
    The linear and angular velocities are sorted like
    velocities = (v_1, w_1, v_2, w_2, ...)
    where v_i and w_i are the linear and angular velocities of body i.
    ''' 
    while True: 
      # Calculate slip on blobs
      if self.calc_slip is not None:
        slip = self.calc_slip(self.bodies, self.Nblobs)
      else:
        slip = np.zeros((self.Nblobs, 3))

      # Get blobs coordinates
      r_vectors_blobs = self.get_blobs_r_vectors(self.bodies, self.Nblobs)

      # Calculate mobility (M) at the blob level
      mobility_blobs = self.mobility_blobs(r_vectors_blobs, self.eta, self.a)

      # Calculate resistance at the blob level (use np.linalg.inv or np.linalg.pinv)
      resistance_blobs = np.linalg.inv(mobility_blobs)

      # Calculate force-torque on bodies
      force_torque = self.force_torque_calculator(self.bodies, r_vectors_blobs)

      # Calculate block-diagonal matrix K
      K = self.calc_K_matrix(self.bodies, self.Nblobs)

      # Add slip force = K^T * M^{-1} * slip
      force_torque -= np.reshape(np.dot(K.T,np.dot(resistance_blobs, np.reshape(slip, (3*self.Nblobs,1)))), force_torque.shape)
   
      # Calculate mobility (N) at the body level. Use np.linalg.inv or np.linalg.pinv
      mobility_bodies = np.linalg.pinv(np.dot(K.T, np.dot(resistance_blobs, K)), rcond=1e-14)

      # Compute velocities, return velocities and bodies' mobility
      return (np.dot(mobility_bodies, np.reshape(force_torque, 6*len(self.bodies))), mobility_bodies)


  def solve_mobility_problem_DLA(self, *args, **kwargs): 
    ''' 
    Solve the mobility problem using dense algebra methods. Compute 
    velocities on the bodies subject to active slip and enternal 
    forces-torques.
    
    The linear and angular velocities are sorted like
    velocities = (v_1, w_1, v_2, w_2, ...)
    where v_i and w_i are the linear and angular velocities of body i.
    ''' 
    while True: 
      # Calculate slip on blobs
      if self.calc_slip is not None:
        slip = self.calc_slip(self.bodies, self.Nblobs)
      else:
        slip = np.zeros((self.Nblobs, 3))

      # Get blobs coordinates
      r_vectors_blobs = self.get_blobs_r_vectors(self.bodies, self.Nblobs)

      # Calculate mobility (M) at the blob level
      mobility_blobs = self.mobility_blobs(r_vectors_blobs, self.eta, self.a)

      # Calculate resistance at the blob level (use np.linalg.inv or np.linalg.pinv)
      resistance_blobs = np.linalg.inv(mobility_blobs)

      # Calculate block-diagonal matrix K
      K = self.calc_K_matrix(self.bodies, self.Nblobs)
     
      # Calculate constraint force due to slip l = M^{-1}*slip
      force_slip = np.dot(K.T,np.dot(resistance_blobs, np.reshape(slip, (3*self.Nblobs,1))))
      
      # Calculate force-torque on bodies
      force_torque = self.force_torque_calculator(self.bodies, r_vectors_blobs)
      
      # Calculate RHS
      FT = np.reshape(force_torque, 6*len(self.bodies))
      FTS = FT + np.reshape(force_slip, 6*len(self.bodies))

      # Calculate mobility (N) at the body level. Use np.linalg.inv or np.linalg.pinv
      mobility_bodies = np.linalg.pinv(np.dot(K.T, np.dot(resistance_blobs, K)), rcond=1e-14)

      # Compute velocities
      return (np.dot(mobility_bodies, FTS), mobility_bodies, mobility_blobs, resistance_blobs, K, r_vectors_blobs)



  def check_positions(self, new = None, old = None, update_in_success = None, update_in_failure = None, domain = 'single_wall'):
    '''
    This function checks if the configuration is valid calling
    body.check_function. If necessary it updates the configuration
    of body.location and body.orientation.
    '''
    # Check positions, if valid return 
    valid_configuration = True
    if domain == 'single_wall':
      if new == 'current':
        for b in self.bodies:
          valid_configuration = b.check_function(b.location, b.orientation)
          if valid_configuration is False:
            self.invalid_configuration_count += 1
            print 'Invalid configuration number ', self.invalid_configuration_count
            break
      elif new == 'new':
        for b in self.bodies:
          valid_configuration = b.check_function(b.location_new, b.orientation_new)
          if valid_configuration is False:
            self.invalid_configuration_count += 1
            print 'Invalid configuration number ', self.invalid_configuration_count
            break

    # Update position if necessary
    if (valid_configuration is False) and (update_in_failure is True):
      if old == 'old':
        for b in self.bodies:
          np.copyto(b.location, b.location_old)
          b.orientation = copy.copy(b.orientation_old)
      if old == 'current':
        for b in self.bodies:
          b.location = b.location
          b.orientation = b.orientation          
    elif (valid_configuration is True) and (update_in_success is True):
      if new == 'current':
        for b in self.bodies:
          b.location = b.location
          b.orientation = b.orientation
      if new == 'new':
        for b in self.bodies:
          np.copyto(b.location, b.location_new)
          b.orientation = copy.copy(b.orientation_new)

    # Return true or false
    return valid_configuration


class gmres_counter(object):
  '''
  Callback generator to count iterations. 
  '''
  def __init__(self, print_residual = False):
    self.print_residual = print_residual
    self.niter = 0
  def __call__(self, rk=None):
    self.niter += 1
    if self.print_residual is True:
      if self.niter == 1:
        print 'gmres =  0 1'
      print 'gmres = ', self.niter, rk

      <|MERGE_RESOLUTION|>--- conflicted
+++ resolved
@@ -1209,11 +1209,7 @@
 
       # Solve preconditioned linear system
       counter = gmres_counter(print_residual = self.print_residual)
-<<<<<<< HEAD
-      (sol_precond, info_precond) = spla.gmres(A, RHS, x0=x0, tol=self.tolerance, M=PC, maxiter=1200, restart=60, callback=counter) 
-=======
       (sol_precond, info_precond) = utils.gmres(A, RHS, x0=x0, tol=self.tolerance, M=PC, maxiter=1000, restart=60, callback=counter) 
->>>>>>> 62c93986
       self.det_iterations_count += counter.niter
 
       if save_first_guess:
