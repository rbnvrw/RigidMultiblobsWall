'''
Integrator for several rigid bodies.
'''
import numpy as np
import math as m
import scipy.sparse.linalg as spla
from functools import partial

from quaternion import Quaternion
from stochastic_forcing import stochastic_forcing as stochastic
from mobility import mobility as mob

import scipy

class QuaternionIntegrator(object):
  '''
  Integrator that timesteps using deterministic forwars Euler scheme.
  '''  
  def __init__(self, bodies, Nblobs, scheme, tolerance = None): 
    ''' 
    Init object 
    '''
    self.bodies = bodies
    self.Nblobs = Nblobs
    self.scheme = scheme
    self.mobility_bodies = np.empty((len(bodies), 6, 6))

    # Other variables
    self.get_blobs_r_vectors = None
    self.mobility_blobs = None
    self.force_torque_calculator = None
    self.calc_K_matrix = None
    self.linear_operator = None
    self.eta = None
    self.a = None
    self.velocities = None
    self.velocities_previous_step = None
    self.first_step = True
    self.kT = 0.0
    self.tolerance = 1e-08
    self.rf_delta = 1e-05

    # Optional variables
    self.build_stochastic_block_diagonal_preconditioner = None
    self.calc_slip = None
    self.calc_force_torque = None
    self.mobility_inv_blobs = None
    self.first_guess = None
    self.preconditioner = None
    self.mobility_vector_prod = None    
    if tolerance is not None:
      self.tolerance = tolerance
      self.rf_delta = 0.1 * np.power(self.tolerance, 1.0/3.0)
    return 

  def advance_time_step(self, dt):
    '''
    Advance time step with integrator self.scheme
    '''
    return getattr(self, self.scheme)(dt)
    

  def deterministic_forward_euler(self, dt): 
    ''' 
    Take a time step of length dt using the deterministic forward Euler scheme. 
    The function uses gmres to solve the rigid body equations.

    The linear and angular velocities are sorted lile
    velocities = (v_1, w_1, v_2, w_2, ...)
    where v_i and w_i are the linear and angular velocities of body i.
    ''' 
    while True: 
      # Solve mobility problem
      sol_precond = self.solve_mobility_problem()
      
      # Extract velocities
      velocities = np.reshape(sol_precond[3*self.Nblobs: 3*self.Nblobs + 6*len(self.bodies)], (len(self.bodies) * 6))

      # Update location orientation 
      for k, b in enumerate(self.bodies):
        b.location_new = b.location + velocities[6*k:6*k+3] * dt
        quaternion_dt = Quaternion.from_rotation((velocities[6*k+3:6*k+6]) * dt)
        b.orientation_new = quaternion_dt * b.orientation
        
      # Check positions, if valid return 
      valid_configuration = True
      for b in self.bodies:
        valid_configuration = b.check_function(b.location_new, b.orientation_new)
        if valid_configuration is False:
          break
      if valid_configuration is True:
        for b in self.bodies:
          b.location = b.location_new
          b.orientation = b.orientation_new
        return

      print 'Invalid configuration'
    return
      

  def deterministic_forward_euler_dense_algebra(self, dt): 
    ''' 
    Take a time step of length dt using the deterministic forward Euler scheme. 
    The function uses dense algebra methods to solve the equations.
    
    The linear and angular velocities are sorted lile
    velocities = (v_1, w_1, v_2, w_2, ...)
    where v_i and w_i are the linear and angular velocities of body i.
    ''' 
    while True: 
      # Solve mobility problem
      velocities, mobility_bodies = self.solve_mobility_problem_dense_algebra()

      # Update location orientation 
      for k, b in enumerate(self.bodies):
        b.location_new = b.location + velocities[6*k:6*k+3] * dt
        quaternion_dt = Quaternion.from_rotation((velocities[6*k+3:6*k+6]) * dt)
        b.orientation_new = quaternion_dt * b.orientation
        
      # Check positions, if valid return 
      valid_configuration = True
      for b in self.bodies:
        valid_configuration = b.check_function(b.location_new, b.orientation_new)
        if valid_configuration is False:
          break
      if valid_configuration is True:
        for b in self.bodies:
          b.location = b.location_new
          b.orientation = b.orientation_new
        return

      print 'Invalid configuration'
    return
      
  
  def deterministic_adams_bashforth(self, dt): 
    ''' 
    Take a time step of length dt using the deterministic Adams-Bashforth of
    order two scheme. The function uses gmres to solve the rigid body equations.

    The linear and angular velocities are sorted lile
    velocities = (v_1, w_1, v_2, w_2, ...)
    where v_i and w_i are the linear and angular velocities of body i.
    ''' 
    while True: 
      # Solve mobility problem
      sol_precond = self.solve_mobility_problem()

      # Extract velocities
      velocities = np.reshape(sol_precond[3*self.Nblobs: 3*self.Nblobs + 6*len(self.bodies)], (len(self.bodies) * 6))

      # Update location and orientation
      if self.first_step == False:
        # Use Adams-Bashforth
        for k, b in enumerate(self.bodies):
          b.location_new = b.location + (1.5 * velocities[6*k:6*k+3] - 0.5 * self.velocities_previous_step[6*k:6*k+3]) * dt
          quaternion_dt = Quaternion.from_rotation((1.5 * velocities[6*k+3:6*k+6] \
                                                      - 0.5 * self.velocities_previous_step[6*k+3:6*k+6]) * dt)
          b.orientation_new = quaternion_dt * b.orientation
      else:
        # Use forward Euler
        for k, b in enumerate(self.bodies):
          b.location_new = b.location + velocities[6*k:6*k+3] * dt
          quaternion_dt = Quaternion.from_rotation((velocities[6*k+3:6*k+6]) * dt)
          b.orientation_new = quaternion_dt * b.orientation              

      # Check positions, if valid return 
      valid_configuration = True
      for b in self.bodies:
        valid_configuration = b.check_function(b.location_new, b.orientation_new)
        if valid_configuration is False:
          break
      if valid_configuration is True:
        # Save velocities for next step
        self.first_step = False
        self.velocities_previous_step = velocities
        for b in self.bodies:
          b.location = b.location_new
          b.orientation = b.orientation_new          
        return
    
      print 'Invalid configuration'      
    return


  def stochastic_first_order_RFD(self, dt): 
    ''' 
    Take a time step of length dt using a stochastic
    first order Randon Finite Difference (RFD) schame.

    The linear and angular velocities are sorted lile
    velocities = (v_1, w_1, v_2, w_2, ...)
    where v_i and w_i are the linear and angular velocities of body i.
    ''' 
    while True: 
      # Save initial configuration
      for k, b in enumerate(self.bodies):
        b.location_old = b.location
        b.orientation_old = b.orientation

      # Generate random vector
      rfd_noise = np.random.normal(0.0, 1.0, len(self.bodies) * 6)     

<<<<<<< HEAD
      # Get blobs coordinates at initial location
      r_vectors_blobs = self.get_blobs_r_vectors(self.bodies, self.Nblobs)

      # Here build preconditioner for the Lanczos algorithm
      use_preconditioner_in_lanczos_algorithm = False
      mobility_blobs_cholesky = None
      mobility_blobs_cholesky_inv = None
      mobility_blobs_cholesky_inv_T = None     
      if use_preconditioner_in_lanczos_algorithm:
        mobility_blobs_cholesky = []
        mobility_blobs_cholesky_inv = []
        mobility_blobs_cholesky_inv_T = []
        # 1. Loop over bodies
        for k, b in enumerate(self.bodies):
          # 2. Compute cholesky factorization
          L = b.calc_mobility_blobs_cholesky(self.eta, self.a)
          mobility_blobs_cholesky.append(L)  
          # 3. Compute inverse of cholesky factorization
          L_inv = np.linalg.inv(L)
          mobility_blobs_cholesky_inv.append(L_inv)
          mobility_blobs_cholesky_inv_T.append(L_inv.T)

      def multiply_L(force = None, bodies = None, L = None):
        if L is None:
          return force
        else:
          result = np.empty(force.size)
          offset = 0
          for k, b in enumerate(bodies):
            result[3*offset : 3 * (offset + b.Nblobs)] = np.dot(L[k], force[3*offset : 3 * (offset + b.Nblobs)])
            offset += b.Nblobs
          return result
      multiply_L_partial = partial(multiply_L, bodies = self.bodies, L = mobility_blobs_cholesky)

      def mult_mobility_blobs(force = None, r_vectors = None, eta = None, a = None, bodies = None, L_inv = None, L_inv_T = None):
        '''
        Multiply by matrix L_inv*M*L_inv.T
        '''
        result = np.empty(force.size)
        # Multiply by L_inv
        result = multiply_L(force = force, bodies = bodies, L = L_inv_T)
        # Multiply by M
        result_2 = self.mobility_vector_prod(r_vectors, result, eta, a)
        # Multiply by L
        return multiply_L(force = np.reshape(result_2, result_2.size), bodies = bodies, L = L_inv)

      mobility_mult_partial = partial(mult_mobility_blobs, r_vectors = r_vectors_blobs, eta = self.eta, a = self.a, bodies = self.bodies, 
                                      L_inv = mobility_blobs_cholesky_inv, L_inv_T = mobility_blobs_cholesky_inv_T) 
=======
      # Get blobs vectors
      r_vectors_blobs = self.get_blobs_r_vectors(self.bodies, self.Nblobs)

      # Build stochastic preconditioner
      mobility_pc_partial, P_inv_mult = self.build_stochastic_block_diagonal_preconditioner(self.bodies, r_vectors_blobs, self.eta, self.a)
>>>>>>> 1586a224

      # Add noise contribution sqrt(2kT/dt)*N^{1/2}*W
      velocities_noise, it_lanczos = stochastic.stochastic_forcing_lanczos(factor = np.sqrt(2*self.kT / dt),
                                                                           tolerance = self.tolerance, 
                                                                           dim = self.Nblobs * 3, 
<<<<<<< HEAD
                                                                           mobility_mult = mobility_mult_partial,
                                                                           L_mult = multiply_L_partial,
                                                                           max_iter=500)
      
=======
                                                                           mobility_mult = mobility_pc_partial,
                                                                           L_mult = P_inv_mult)

>>>>>>> 1586a224
      # Solve mobility problem
      sol_precond = self.solve_mobility_problem(noise = velocities_noise, x0 = self.first_guess, save_first_guess = True)

      # Extract velocities
      velocities = np.reshape(sol_precond[3*self.Nblobs: 3*self.Nblobs + 6*len(self.bodies)], (len(self.bodies) * 6))

      # Update configuration for rfd 
      for k, b in enumerate(self.bodies):
        b.location = b.location_old - rfd_noise[k*6 : k*6+3] * self.rf_delta * 0.5
        quaternion_dt = Quaternion.from_rotation(rfd_noise[(k*6+3):(k*6+6)] * self.rf_delta * (-0.5))
        b.orientation = quaternion_dt * b.orientation_old

      # Add thermal drift contribution with N at x = x - random_displacement
      System_size = self.Nblobs * 3 + len(self.bodies) * 6
      sol_precond = self.solve_mobility_problem(RHS = np.reshape(np.concatenate([np.zeros(3*self.Nblobs), -rfd_noise]), (System_size)))

      # Update configuration for rfd 
      for k, b in enumerate(self.bodies):
        b.location = b.location_old + rfd_noise[k*6 : k*6+3] * self.rf_delta * 0.5
        quaternion_dt = Quaternion.from_rotation(rfd_noise[(k*6+3):(k*6+6)] * self.rf_delta * 0.5)
        b.orientation = quaternion_dt * b.orientation_old

      # Modify RHS for drift solve
      # Set linear operators 
      r_vectors_blobs = self.get_blobs_r_vectors(self.bodies, self.Nblobs)
      linear_operator_partial = partial(self.linear_operator, bodies=self.bodies, r_vectors=r_vectors_blobs, eta=self.eta, a=self.a)
      A = spla.LinearOperator((System_size, System_size), matvec = linear_operator_partial, dtype='float64')
      RHS = np.reshape(np.concatenate([np.zeros(3*self.Nblobs), -rfd_noise]), (System_size)) - A * sol_precond

      # Add thermal drift contribution with N at x = x + random_displacement
      sol_precond = self.solve_mobility_problem(RHS = RHS)

      # Extract velocities
      velocities_drift = np.reshape(sol_precond[3*self.Nblobs: 3*self.Nblobs + 6*len(self.bodies)], (len(self.bodies) * 6))

      # Add all velocity contributions
      velocities += (self.kT / self.rf_delta) * velocities_drift
      
      # Update location orientation 
      for k, b in enumerate(self.bodies):
        b.location_new = b.location_old + velocities[6*k:6*k+3] * dt
        quaternion_dt = Quaternion.from_rotation((velocities[6*k+3:6*k+6]) * dt)
        b.orientation_new = quaternion_dt * b.orientation_old
        
      # Check positions, if valid return 
      valid_configuration = True
      for b in self.bodies:
        valid_configuration = b.check_function(b.location_new, b.orientation_new)
        if valid_configuration is False:
          break
      if valid_configuration is True:
        for b in self.bodies:
          b.location = b.location_new
          b.orientation = b.orientation_new
        return
      else:
        for b in self.bodies:
          b.location = b.location_old
          b.orientation = b.orientation_old

      print 'Invalid configuration'
    return


  def stochastic_first_order_RFD_dense_algebra(self, dt): 
    ''' 
    Take a time step of length dt using a stochastic
    first order Randon Finite Difference (RFD) scheme.
    The function uses dense algebra methods to solve the equations.

    The linear and angular velocities are sorted lile
    velocities = (v_1, w_1, v_2, w_2, ...)
    where v_i and w_i are the linear and angular velocities of body i.
    ''' 
    while True: 
      # Solve mobility problem
      velocities, mobility_bodies = self.solve_mobility_problem_dense_algebra()

      # Generate random vector
      rfd_noise = np.random.normal(0.0, 1.0, len(self.bodies) * 6)     

      # Add noise contribution sqrt(2kT/dt)*N^{1/2}*W
      velocities += stochastic.stochastic_forcing_eig(mobility_bodies, factor = np.sqrt(2*self.kT / dt))
      # velocities += stochastic.stochastic_forcing_cholesky(mobility_bodies, factor = np.sqrt(2*self.kT / dt))

      # Update configuration for rfd
      for k, b in enumerate(self.bodies):
        b.location_new = b.location + rfd_noise[k*6 : k*6+3] * self.rf_delta
        quaternion_dt = Quaternion.from_rotation(rfd_noise[(k*6+3):(k*6+6)] * self.rf_delta)
        b.orientation_new = quaternion_dt * b.orientation

      # Compute bodies' mobility at new configuration
      # Get blobs coordinates
      r_vectors_blobs = np.empty((self.Nblobs, 3))
      offset = 0
      for b in self.bodies:
        r_vectors_blobs[offset:(offset+b.Nblobs)] = b.get_r_vectors(b.location_new, b.orientation_new)
        offset += b.Nblobs

      # Calculate mobility (M) at the blob level
      mobility_blobs = self.mobility_blobs(r_vectors_blobs, self.eta, self.a)

      # Calculate resistance at the blob level (use np.linalg.inv or np.linalg.pinv)
      resistance_blobs = np.linalg.inv(mobility_blobs)

      # Calculate block-diagonal matrix K
      K = np.zeros((3*self.Nblobs, 6*len(self.bodies)))
      offset = 0
      for k, b in enumerate(self.bodies):
        K[3*offset:3*(offset+b.Nblobs), 6*k:6*k+6] = b.calc_K_matrix(location = b.location_new, orientation = b.orientation_new)
        offset += b.Nblobs
     
      # Calculate mobility (N) at the body level. Use np.linalg.inv or np.linalg.pinv
      mobility_bodies_new = np.linalg.pinv(np.dot(K.T, np.dot(resistance_blobs, K)), rcond=1e-14)

      # Add thermal drift to velocity
      velocities += (self.kT / self.rf_delta) * np.dot(mobility_bodies_new - mobility_bodies, rfd_noise) 
      
      # Update location orientation 
      for k, b in enumerate(self.bodies):
        b.location_new = b.location + velocities[6*k:6*k+3] * dt
        quaternion_dt = Quaternion.from_rotation((velocities[6*k+3:6*k+6]) * dt)
        b.orientation_new = quaternion_dt * b.orientation
        
      # Check positions, if valid return 
      valid_configuration = True
      for b in self.bodies:
        valid_configuration = b.check_function(b.location_new, b.orientation_new)
        if valid_configuration is False:
          break
      if valid_configuration is True:
        for b in self.bodies:
          b.location = b.location_new
          b.orientation = b.orientation_new
        return

      print 'Invalid configuration'
    return

  def solve_mobility_problem(self, RHS = None, noise = None, x0 = None, save_first_guess = False): 
    ''' 
    Solve the mobility problem using preconditioned GMRES. Compute 
    velocities on the bodies subject to active slip and enternal 
    forces-torques.

    The linear and angular velocities are sorted lile
    velocities = (v_1, w_1, v_2, w_2, ...)
    where v_i and w_i are the linear and angular velocities of body i.
    ''' 
    while True: 
      System_size = self.Nblobs * 3 + len(self.bodies) * 6

      # Get blobs coordinates
      r_vectors_blobs = self.get_blobs_r_vectors(self.bodies, self.Nblobs)

      # If RHS = None set RHS = [slip, -force_torque]
      if RHS is None:
        # Calculate slip on blobs
        if self.calc_slip is not None:
          slip = self.calc_slip(self.bodies, self.Nblobs)
        else:
          slip = np.zeros((self.Nblobs, 3))
        # Calculate force-torque on bodies
        force_torque = self.force_torque_calculator(self.bodies, r_vectors_blobs)
        # Set right hand side
        RHS = np.reshape(np.concatenate([slip, -force_torque]), (System_size))

      # Add noise to the slip
      if noise is not None:
        RHS[0:r_vectors_blobs.size] -= noise

      # Set linear operators 
      linear_operator_partial = partial(self.linear_operator, bodies=self.bodies, r_vectors=r_vectors_blobs, eta=self.eta, a=self.a)
      A = spla.LinearOperator((System_size, System_size), matvec = linear_operator_partial, dtype='float64')

      # Set preconditioner
      mobility_inv_blobs = []
      # Loop over bodies
      for k, b in enumerate(self.bodies):
        # 1. Compute blobs mobility and invert it
        M = b.calc_mobility_blobs(self.eta, self.a)
        M_inv = np.linalg.inv(M)
        mobility_inv_blobs.append(M_inv)
        # 2. Compute body mobility
        N = b.calc_mobility_body(self.eta, self.a, M_inv = M_inv)
        self.mobility_bodies[k] = N

      # 4. Pack preconditioner
      PC_partial = partial(self.preconditioner, bodies=self.bodies, mobility_bodies=self.mobility_bodies, \
                             mobility_inv_blobs=mobility_inv_blobs, Nblobs=self.Nblobs)
      PC = spla.LinearOperator((System_size, System_size), matvec = PC_partial, dtype='float64')

      # Scale RHS to norm 1
      RHS_norm = np.linalg.norm(RHS)
      if RHS_norm > 0:
        RHS = RHS / RHS_norm

      # Solve preconditioned linear system # callback=make_callback()
      (sol_precond, info_precond) = spla.gmres(A, RHS, x0=x0, tol=self.tolerance, M=PC, maxiter=1000, restart=60) 
      if save_first_guess:
        self.first_guess = sol_precond  

      # Scale solution with RHS norm
      if RHS_norm > 0:
        sol_precond = sol_precond * RHS_norm
      
      # Return solution
      return sol_precond


  def solve_mobility_problem_dense_algebra(self): 
    ''' 
    Solve the mobility problem using dense algebra methods. Compute 
    velocities on the bodies subject to active slip and enternal 
    forces-torques.
    
    The linear and angular velocities are sorted lile
    velocities = (v_1, w_1, v_2, w_2, ...)
    where v_i and w_i are the linear and angular velocities of body i.
    ''' 
    while True: 
      # Calculate slip on blobs
      if self.calc_slip is not None:
        slip = self.calc_slip(self.bodies, self.Nblobs)
      else:
        slip = np.zeros((self.Nblobs, 3))

      # Get blobs coordinates
      r_vectors_blobs = self.get_blobs_r_vectors(self.bodies, self.Nblobs)

      # Calculate mobility (M) at the blob level
      mobility_blobs = self.mobility_blobs(r_vectors_blobs, self.eta, self.a)

      # Calculate resistance at the blob level (use np.linalg.inv or np.linalg.pinv)
      resistance_blobs = np.linalg.inv(mobility_blobs)

      # Calculate constraint force due to slip l = M^{-1}*slip
      force_slip = np.dot(resistance_blobs, np.reshape(slip, (3*self.Nblobs,1)))

      # Calculate force-torque on bodies
      force_torque = self.force_torque_calculator(self.bodies, r_vectors_blobs)

      # Calculate block-diagonal matrix K
      K = self.calc_K_matrix(self.bodies, self.Nblobs)
     
      # Calculate mobility (N) at the body level. Use np.linalg.inv or np.linalg.pinv
      mobility_bodies = np.linalg.pinv(np.dot(K.T, np.dot(resistance_blobs, K)), rcond=1e-14)

      # Compute velocities, return velocities and bodies' mobility
      return (np.dot(mobility_bodies, np.reshape(force_torque, 6*len(self.bodies))), mobility_bodies)


# Callback generator
def make_callback():
    closure_variables = dict(counter=0, residuals=[]) 
    def callback(residuals):
        closure_variables["counter"] += 1
        closure_variables["residuals"].append(residuals)
        print closure_variables["counter"], residuals
    return callback

<|MERGE_RESOLUTION|>--- conflicted
+++ resolved
@@ -201,77 +201,19 @@
       # Generate random vector
       rfd_noise = np.random.normal(0.0, 1.0, len(self.bodies) * 6)     
 
-<<<<<<< HEAD
-      # Get blobs coordinates at initial location
-      r_vectors_blobs = self.get_blobs_r_vectors(self.bodies, self.Nblobs)
-
-      # Here build preconditioner for the Lanczos algorithm
-      use_preconditioner_in_lanczos_algorithm = False
-      mobility_blobs_cholesky = None
-      mobility_blobs_cholesky_inv = None
-      mobility_blobs_cholesky_inv_T = None     
-      if use_preconditioner_in_lanczos_algorithm:
-        mobility_blobs_cholesky = []
-        mobility_blobs_cholesky_inv = []
-        mobility_blobs_cholesky_inv_T = []
-        # 1. Loop over bodies
-        for k, b in enumerate(self.bodies):
-          # 2. Compute cholesky factorization
-          L = b.calc_mobility_blobs_cholesky(self.eta, self.a)
-          mobility_blobs_cholesky.append(L)  
-          # 3. Compute inverse of cholesky factorization
-          L_inv = np.linalg.inv(L)
-          mobility_blobs_cholesky_inv.append(L_inv)
-          mobility_blobs_cholesky_inv_T.append(L_inv.T)
-
-      def multiply_L(force = None, bodies = None, L = None):
-        if L is None:
-          return force
-        else:
-          result = np.empty(force.size)
-          offset = 0
-          for k, b in enumerate(bodies):
-            result[3*offset : 3 * (offset + b.Nblobs)] = np.dot(L[k], force[3*offset : 3 * (offset + b.Nblobs)])
-            offset += b.Nblobs
-          return result
-      multiply_L_partial = partial(multiply_L, bodies = self.bodies, L = mobility_blobs_cholesky)
-
-      def mult_mobility_blobs(force = None, r_vectors = None, eta = None, a = None, bodies = None, L_inv = None, L_inv_T = None):
-        '''
-        Multiply by matrix L_inv*M*L_inv.T
-        '''
-        result = np.empty(force.size)
-        # Multiply by L_inv
-        result = multiply_L(force = force, bodies = bodies, L = L_inv_T)
-        # Multiply by M
-        result_2 = self.mobility_vector_prod(r_vectors, result, eta, a)
-        # Multiply by L
-        return multiply_L(force = np.reshape(result_2, result_2.size), bodies = bodies, L = L_inv)
-
-      mobility_mult_partial = partial(mult_mobility_blobs, r_vectors = r_vectors_blobs, eta = self.eta, a = self.a, bodies = self.bodies, 
-                                      L_inv = mobility_blobs_cholesky_inv, L_inv_T = mobility_blobs_cholesky_inv_T) 
-=======
       # Get blobs vectors
       r_vectors_blobs = self.get_blobs_r_vectors(self.bodies, self.Nblobs)
 
       # Build stochastic preconditioner
       mobility_pc_partial, P_inv_mult = self.build_stochastic_block_diagonal_preconditioner(self.bodies, r_vectors_blobs, self.eta, self.a)
->>>>>>> 1586a224
 
       # Add noise contribution sqrt(2kT/dt)*N^{1/2}*W
       velocities_noise, it_lanczos = stochastic.stochastic_forcing_lanczos(factor = np.sqrt(2*self.kT / dt),
                                                                            tolerance = self.tolerance, 
                                                                            dim = self.Nblobs * 3, 
-<<<<<<< HEAD
-                                                                           mobility_mult = mobility_mult_partial,
-                                                                           L_mult = multiply_L_partial,
-                                                                           max_iter=500)
-      
-=======
                                                                            mobility_mult = mobility_pc_partial,
                                                                            L_mult = P_inv_mult)
 
->>>>>>> 1586a224
       # Solve mobility problem
       sol_precond = self.solve_mobility_problem(noise = velocities_noise, x0 = self.first_guess, save_first_guess = True)
 
