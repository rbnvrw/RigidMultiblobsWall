--- conflicted
+++ resolved
@@ -10,13 +10,9 @@
 
 from stochastic_forcing import stochastic_forcing as stochastic
 from mobility import mobility as mob
-<<<<<<< HEAD
-# from multi_bodies import multi_bodies_utilities as mbu
 from plot import plot_velocity_field as pvf
-import utils
-=======
 import general_application_utils as utils
->>>>>>> 307088a2
+
 try:
   from quaternion import Quaternion
 except ImportError:
