--- conflicted
+++ resolved
@@ -41,11 +41,8 @@
     self.tolerance = 1e-08
     self.rf_delta = 1e-05
     self.invalid_configuration_count = 0
-<<<<<<< HEAD
-=======
     self.det_iterations_count = 0
     self.stoch_iterations_count = 0
->>>>>>> 7ec534dc
 
     # Optional variables
     self.build_stochastic_block_diagonal_preconditioner = None
@@ -83,10 +80,6 @@
 
       # Solve mobility problem
       sol_precond = self.solve_mobility_problem(x0 = self.first_guess, save_first_guess = True)
-<<<<<<< HEAD
-      # sol_precond = self.solve_mobility_problem()
-=======
->>>>>>> 7ec534dc
       
       # Extract velocities
       velocities = np.reshape(sol_precond[3*self.Nblobs: 3*self.Nblobs + 6*len(self.bodies)], (len(self.bodies) * 6))
@@ -100,27 +93,10 @@
       # Call postprocess
       postprocess_result = self.postprocess(self.bodies)
 
-<<<<<<< HEAD
-      # Check positions, if valid return 
-      valid_configuration = True
-      for b in self.bodies:
-        valid_configuration = b.check_function(b.location_new, b.orientation_new)
-        if valid_configuration is False:
-          break
-      if valid_configuration is True:
-        for b in self.bodies:
-          b.location = b.location_new
-          b.orientation = b.orientation_new
-        return
-      
-      self.invalid_configuration_count += 1
-      print 'Invalid configuration'
-=======
       # Check positions, if valid, return 
       if self.check_positions(new = 'new', old = 'current', update_in_success = True) is True:
         return
 
->>>>>>> 7ec534dc
     return
       
 
@@ -153,11 +129,6 @@
       if self.check_positions(new = 'new', old = 'current', update_in_success = True) is True:
         return
 
-<<<<<<< HEAD
-      self.invalid_configuration_count += 1
-      print 'Invalid configuration'
-=======
->>>>>>> 7ec534dc
     return
       
   
@@ -515,19 +486,6 @@
     Randon Finite Difference (RFD) scheme. This function uses
     a traction method to compute the RFD. 
     
-<<<<<<< HEAD
-      self.invalid_configuration_count += 1
-      print 'Invalid configuration'      
-    return
-
-
-  def stochastic_first_order_RFD(self, dt): 
-    ''' 
-    Take a time step of length dt using a stochastic
-    first order Randon Finite Difference (RFD) schame.
-
-    The linear and angular velocities are sorted lile
-=======
     The computational cost is 2 rigid solves + 1 lanczos call 
     + 2 blobs mobility product + 4 products with the geometric matrix K.
 
@@ -708,7 +666,6 @@
     + 1 lanczos call + 2 blobs mobility product + 4 products with the geometric matrix K.
 
     The linear and angular velocities are sorted like
->>>>>>> 7ec534dc
     velocities = (v_1, w_1, v_2, w_2, ...)
     where v_i and w_i are the linear and angular velocities of body i.
     ''' 
@@ -716,81 +673,6 @@
       # Call preprocess
       preprocess_result = self.preprocess(self.bodies)
       
-<<<<<<< HEAD
-      # Save initial configuration
-      for k, b in enumerate(self.bodies):
-        b.location_old = b.location
-        b.orientation_old = b.orientation
-
-      # Generate random vector
-      rfd_noise = np.random.normal(0.0, 1.0, len(self.bodies) * 6)     
-
-      # Get blobs vectors
-      r_vectors_blobs = self.get_blobs_r_vectors(self.bodies, self.Nblobs)
-
-      # Build stochastic preconditioner
-      mobility_pc_partial, P_inv_mult = self.build_stochastic_block_diagonal_preconditioner(self.bodies, 
-                                                                                            r_vectors_blobs, 
-                                                                                            self.eta, 
-                                                                                            self.a)
-
-      # Add noise contribution sqrt(2kT/dt)*N^{1/2}*W
-      velocities_noise, it_lanczos = stochastic.stochastic_forcing_lanczos(factor = np.sqrt(2*self.kT / dt),
-                                                                           tolerance = self.tolerance, 
-                                                                           dim = self.Nblobs * 3, 
-                                                                           mobility_mult = mobility_pc_partial,
-                                                                           L_mult = P_inv_mult)
-
-      # Solve mobility problem
-      sol_precond = self.solve_mobility_problem(noise = velocities_noise, x0 = self.first_guess, save_first_guess = True)
-
-      # Extract velocities
-      velocities = np.reshape(sol_precond[3*self.Nblobs: 3*self.Nblobs + 6*len(self.bodies)], (len(self.bodies) * 6))
-
-      # Update configuration for rfd 
-      for k, b in enumerate(self.bodies):
-        b.location = b.location_old - rfd_noise[k*6 : k*6+3] * self.rf_delta * 0.5
-        quaternion_dt = Quaternion.from_rotation(rfd_noise[(k*6+3):(k*6+6)] * self.rf_delta * (-0.5))
-        b.orientation = quaternion_dt * b.orientation_old
-
-      # Add thermal drift contribution with N at x = x - random_displacement
-      System_size = self.Nblobs * 3 + len(self.bodies) * 6
-      sol_precond = self.solve_mobility_problem(RHS = np.reshape(np.concatenate([np.zeros(3*self.Nblobs), -rfd_noise]), (System_size)))
-
-      # Update configuration for rfd 
-      for k, b in enumerate(self.bodies):
-        b.location = b.location_old + rfd_noise[k*6 : k*6+3] * self.rf_delta * 0.5
-        quaternion_dt = Quaternion.from_rotation(rfd_noise[(k*6+3):(k*6+6)] * self.rf_delta * 0.5)
-        b.orientation = quaternion_dt * b.orientation_old
-
-      # Modify RHS for drift solve
-      # Set linear operators 
-      r_vectors_blobs = self.get_blobs_r_vectors(self.bodies, self.Nblobs)
-      linear_operator_partial = partial(self.linear_operator, 
-                                        bodies=self.bodies, 
-                                        r_vectors=r_vectors_blobs, 
-                                        eta=self.eta, 
-                                        a=self.a, 
-                                        periodic_length=self.periodic_length)
-      A = spla.LinearOperator((System_size, System_size), matvec = linear_operator_partial, dtype='float64')
-      RHS = np.reshape(np.concatenate([np.zeros(3*self.Nblobs), -rfd_noise]), (System_size)) - A * sol_precond
-
-      # Add thermal drift contribution with N at x = x + random_displacement
-      sol_precond = self.solve_mobility_problem(RHS = RHS)
-
-      # Extract velocities
-      velocities_drift = np.reshape(sol_precond[3*self.Nblobs: 3*self.Nblobs + 6*len(self.bodies)], (len(self.bodies) * 6))
-
-      # Add all velocity contributions
-      velocities += (self.kT / self.rf_delta) * velocities_drift
-      
-      # Update location orientation 
-      for k, b in enumerate(self.bodies):
-        b.location_new = b.location_old + velocities[6*k:6*k+3] * dt
-        quaternion_dt = Quaternion.from_rotation((velocities[6*k+3:6*k+6]) * dt)
-        b.orientation_new = quaternion_dt * b.orientation_old
-        
-=======
       rfd_noise = np.random.normal(0.0, 1.0, 6*len(self.bodies))
       W = np.empty_like(rfd_noise)
 
@@ -1006,39 +888,10 @@
         quaternion_dt = Quaternion.from_rotation((velocities_new[6*k+3:6*k+6]) * dt)
         b.orientation_new = quaternion_dt * b.orientation_old
 
->>>>>>> 7ec534dc
       # Call postprocess
       postprocess_result = self.postprocess(self.bodies)
 
       # Check positions, if valid return 
-<<<<<<< HEAD
-      valid_configuration = True
-      for b in self.bodies:
-        valid_configuration = b.check_function(b.location_new, b.orientation_new)
-        if valid_configuration is False:
-          break
-      if valid_configuration is True:
-        for b in self.bodies:
-          b.location = b.location_new
-          b.orientation = b.orientation_new
-        return
-      else:
-        for b in self.bodies:
-          b.location = b.location_old
-          b.orientation = b.orientation_old
-
-      self.invalid_configuration_count += 1
-      print 'Invalid configuration'
-    return
-
-
-  def stochastic_adams_bashforth(self, dt): 
-    ''' 
-    Take a time step of length dt using a stochastic
-    first order Randon Finite Difference (RFD) schame.
-
-    The linear and angular velocities are sorted lile
-=======
       if self.check_positions(new = 'new', old = 'old', update_in_success = True, update_in_failure = True) is True:
         return
 
@@ -1056,7 +909,6 @@
     + 2 lanczos call + 2 blob mobility product + 2 products with the geometri matrix K.
 
     The linear and angular velocities are sorted like
->>>>>>> 7ec534dc
     velocities = (v_1, w_1, v_2, w_2, ...)
     where v_i and w_i are the linear and angular velocities of body i.
     ''' 
@@ -1066,93 +918,6 @@
       
       # Save initial configuration
       for k, b in enumerate(self.bodies):
-<<<<<<< HEAD
-        b.location_old = b.location
-        b.orientation_old = b.orientation
-
-      # Generate random vector
-      rfd_noise = np.random.normal(0.0, 1.0, len(self.bodies) * 6)     
-
-      # Get blobs vectors
-      r_vectors_blobs = self.get_blobs_r_vectors(self.bodies, self.Nblobs)
-
-      # Build stochastic preconditioner
-      mobility_pc_partial, P_inv_mult = self.build_stochastic_block_diagonal_preconditioner(self.bodies, 
-                                                                                            r_vectors_blobs, 
-                                                                                            self.eta, 
-                                                                                            self.a)
-
-      # Add noise contribution sqrt(2kT/dt)*N^{1/2}*W
-      velocities_noise, it_lanczos = stochastic.stochastic_forcing_lanczos(factor = np.sqrt(2*self.kT / dt),
-                                                                           tolerance = self.tolerance, 
-                                                                           dim = self.Nblobs * 3, 
-                                                                           mobility_mult = mobility_pc_partial,
-                                                                           L_mult = P_inv_mult)
-
-      # Solve stochastic mobility problem
-      System_size = self.Nblobs * 3 + len(self.bodies) * 6
-      sol_precond = self.solve_mobility_problem(RHS = np.zeros(System_size), noise = velocities_noise)
-
-      # Extract stochastic velocities
-      velocities_stoch = np.reshape(sol_precond[3*self.Nblobs: 3*self.Nblobs + 6*len(self.bodies)], (len(self.bodies) * 6))
-
-      # Solve deterministic mobility problem
-      sol_precond = self.solve_mobility_problem(x0 = self.first_guess, save_first_guess = True)
-
-      # Extract deterministic velocities
-      velocities_det = np.reshape(sol_precond[3*self.Nblobs: 3*self.Nblobs + 6*len(self.bodies)], (len(self.bodies) * 6))
-
-      # Update configuration for rfd 
-      for k, b in enumerate(self.bodies):
-        b.location = b.location_old - rfd_noise[k*6 : k*6+3] * self.rf_delta * 0.5
-        quaternion_dt = Quaternion.from_rotation(rfd_noise[(k*6+3):(k*6+6)] * self.rf_delta * (-0.5))
-        b.orientation = quaternion_dt * b.orientation_old
-
-      # Add thermal drift contribution with N at x = x - random_displacement
-      sol_precond = self.solve_mobility_problem(RHS = np.reshape(np.concatenate([np.zeros(3*self.Nblobs), -rfd_noise]), (System_size)))
-
-      # Update configuration for rfd 
-      for k, b in enumerate(self.bodies):
-        b.location = b.location_old + rfd_noise[k*6 : k*6+3] * self.rf_delta * 0.5
-        quaternion_dt = Quaternion.from_rotation(rfd_noise[(k*6+3):(k*6+6)] * self.rf_delta * 0.5)
-        b.orientation = quaternion_dt * b.orientation_old
-
-      # Modify RHS for drift solve
-      # Set linear operators 
-      r_vectors_blobs = self.get_blobs_r_vectors(self.bodies, self.Nblobs)
-      linear_operator_partial = partial(self.linear_operator, 
-                                        bodies=self.bodies, 
-                                        r_vectors=r_vectors_blobs, 
-                                        eta=self.eta, 
-                                        a=self.a, 
-                                        periodic_length=self.periodic_length)
-      A = spla.LinearOperator((System_size, System_size), matvec = linear_operator_partial, dtype='float64')
-      RHS = np.reshape(np.concatenate([np.zeros(3*self.Nblobs), -rfd_noise]), (System_size)) - A * sol_precond
-
-      # Add thermal drift contribution with N at x = x + random_displacement
-      sol_precond = self.solve_mobility_problem(RHS = RHS)
-
-      # Extract velocities
-      velocities_drift = np.reshape(sol_precond[3*self.Nblobs: 3*self.Nblobs + 6*len(self.bodies)], (len(self.bodies) * 6))
-
-      # Add all velocity contributions
-      velocities_stoch += (self.kT / self.rf_delta) * velocities_drift
-            
-      # Update location and orientation
-      if self.first_step == False:
-        # Use Adams-Bashforth
-        for k, b in enumerate(self.bodies):
-          b.location_new = b.location_old + (1.5 * velocities_det[6*k:6*k+3] - 0.5 * self.velocities_previous_step[6*k:6*k+3] + velocities_stoch[6*k:6*k+3]) * dt
-          quaternion_dt = Quaternion.from_rotation((1.5 * velocities_det[6*k+3:6*k+6] - 0.5 * self.velocities_previous_step[6*k+3:6*k+6] + velocities_stoch[6*k+3:6*k+6]) * dt)
-          b.orientation_new = quaternion_dt * b.orientation_old
-      else:
-        # Use forward Euler
-        for k, b in enumerate(self.bodies):
-          b.location_new = b.location_old + (velocities_det[6*k:6*k+3] + velocities_stoch[6*k:6*k+3]) * dt
-          quaternion_dt = Quaternion.from_rotation((velocities_det[6*k+3:6*k+6] + velocities_stoch[6*k+3:6*k+6]) * dt)
-          b.orientation_new = quaternion_dt * b.orientation_old
-
-=======
         np.copyto(b.location_old, b.location)
         b.orientation_old = copy.copy(b.orientation)
 
@@ -1256,42 +1021,10 @@
         quaternion_dt = Quaternion.from_rotation((velocities_new[6*k+3:6*k+6]) * dt)
         b.orientation_new = quaternion_dt * b.orientation_old
         
->>>>>>> 7ec534dc
       # Call postprocess
       postprocess_result = self.postprocess(self.bodies)
 
       # Check positions, if valid return 
-<<<<<<< HEAD
-      valid_configuration = True
-      for b in self.bodies:
-        valid_configuration = b.check_function(b.location_new, b.orientation_new)
-        if valid_configuration is False:
-          break
-      if valid_configuration is True:
-        self.first_step = False
-        self.velocities_previous_step = velocities_det
-        for b in self.bodies:
-          b.location = b.location_new
-          b.orientation = b.orientation_new
-        return
-      else:
-        for b in self.bodies:
-          b.location = b.location_old
-          b.orientation = b.orientation_old
-
-      self.invalid_configuration_count += 1
-      print 'Invalid configuration'
-    return
-
-
-  def stochastic_first_order_RFD_dense_algebra(self, dt): 
-    ''' 
-    Take a time step of length dt using a stochastic
-    first order Randon Finite Difference (RFD) scheme.
-    The function uses dense algebra methods to solve the equations.
-
-    The linear and angular velocities are sorted lile
-=======
       if self.check_positions(new = 'new', old = 'old', update_in_success = True, update_in_failure = True) is True:
         return
 
@@ -1304,65 +1037,11 @@
     This method uses dense algebra methods.
 
     The linear and angular velocities are sorted like
->>>>>>> 7ec534dc
     velocities = (v_1, w_1, v_2, w_2, ...)
     where v_i and w_i are the linear and angular velocities of body i.
     ''' 
     while True: 
       # Call preprocess
-<<<<<<< HEAD
-      preprocessor_result = self.preprocess(self.bodies)
-
-      # Solve mobility problem
-      velocities, mobility_bodies = self.solve_mobility_problem_dense_algebra()
-
-      # Generate random vector
-      rfd_noise = np.random.normal(0.0, 1.0, len(self.bodies) * 6)     
-
-      # Add noise contribution sqrt(2kT/dt)*N^{1/2}*W
-      velocities += stochastic.stochastic_forcing_eig(mobility_bodies, factor = np.sqrt(2*self.kT / dt))
-      # velocities += stochastic.stochastic_forcing_cholesky(mobility_bodies, factor = np.sqrt(2*self.kT / dt))
-
-      # Update configuration for rfd
-      for k, b in enumerate(self.bodies):
-        b.location_new = b.location + rfd_noise[k*6 : k*6+3] * self.rf_delta
-        quaternion_dt = Quaternion.from_rotation(rfd_noise[(k*6+3):(k*6+6)] * self.rf_delta)
-        b.orientation_new = quaternion_dt * b.orientation
-
-      # Compute bodies' mobility at new configuration
-      # Get blobs coordinates
-      r_vectors_blobs = np.empty((self.Nblobs, 3))
-      offset = 0
-      for b in self.bodies:
-        r_vectors_blobs[offset:(offset+b.Nblobs)] = b.get_r_vectors(b.location_new, b.orientation_new)
-        offset += b.Nblobs
-
-      # Calculate mobility (M) at the blob level
-      mobility_blobs = self.mobility_blobs(r_vectors_blobs, self.eta, self.a)
-
-      # Calculate resistance at the blob level (use np.linalg.inv or np.linalg.pinv)
-      resistance_blobs = np.linalg.inv(mobility_blobs)
-
-      # Calculate block-diagonal matrix K
-      K = np.zeros((3*self.Nblobs, 6*len(self.bodies)))
-      offset = 0
-      for k, b in enumerate(self.bodies):
-        K[3*offset:3*(offset+b.Nblobs), 6*k:6*k+6] = b.calc_K_matrix(location = b.location_new, orientation = b.orientation_new)
-        offset += b.Nblobs
-     
-      # Calculate mobility (N) at the body level. Use np.linalg.inv or np.linalg.pinv
-      mobility_bodies_new = np.linalg.pinv(np.dot(K.T, np.dot(resistance_blobs, K)), rcond=1e-14)
-
-      # Add thermal drift to velocity
-      velocities += (self.kT / self.rf_delta) * np.dot(mobility_bodies_new - mobility_bodies, rfd_noise) 
-      
-      # Update location orientation 
-      for k, b in enumerate(self.bodies):
-        b.location_new = b.location + velocities[6*k:6*k+3] * dt
-        quaternion_dt = Quaternion.from_rotation((velocities[6*k+3:6*k+6]) * dt)
-        b.orientation_new = quaternion_dt * b.orientation
-        
-=======
       preprocess_result = self.preprocess(self.bodies)
       
       # Save initial configuration
@@ -1444,30 +1123,10 @@
 	quaternion_dt = Quaternion.from_rotation((velocities_new[6*k+3:6*k+6]) * dt)
 	b.orientation_new = quaternion_dt * b.orientation_old
 
->>>>>>> 7ec534dc
       # Call postprocess
       postprocess_result = self.postprocess(self.bodies)
 
       # Check positions, if valid return 
-<<<<<<< HEAD
-      valid_configuration = True
-      for b in self.bodies:
-        valid_configuration = b.check_function(b.location_new, b.orientation_new)
-        if valid_configuration is False:
-          break
-      if valid_configuration is True:
-        for b in self.bodies:
-          b.location = b.location_new
-          b.orientation = b.orientation_new
-        return
-
-      self.invalid_configuration_count += 1
-      print 'Invalid configuration'
-    return
-
-
-  def solve_mobility_problem(self, RHS = None, noise = None, x0 = None, save_first_guess = False): 
-=======
       if self.check_positions(new = 'new', old = 'old', update_in_success = True, update_in_failure = True) is True:
         return
 
@@ -1475,7 +1134,6 @@
 
 
   def solve_mobility_problem(self, RHS = None, noise = None, noise_FT = None, AB = None, x0 = None, save_first_guess = False, PC_partial = None): 
->>>>>>> 7ec534dc
     ''' 
     Solve the mobility problem using preconditioned GMRES. Compute 
     velocities on the bodies subject to active slip and enternal 
@@ -1500,27 +1158,15 @@
           slip = np.zeros((self.Nblobs, 3))
         # Calculate force-torque on bodies
         force_torque = self.force_torque_calculator(self.bodies, r_vectors_blobs)
-<<<<<<< HEAD
-=======
         # Add noise to the force/torque
         if noise_FT is not None:
           force_torque += noise_FT
->>>>>>> 7ec534dc
         # Set right hand side
         RHS = np.reshape(np.concatenate([slip, -force_torque]), (System_size))
 
       # Add noise to the slip
       if noise is not None:
         RHS[0:r_vectors_blobs.size] -= noise
-<<<<<<< HEAD
-
-      # Set linear operators 
-      linear_operator_partial = partial(self.linear_operator, 
-                                        bodies=self.bodies, 
-                                        r_vectors=r_vectors_blobs, 
-                                        eta=self.eta, 
-                                        a=self.a, 
-=======
 
       # Calculate K matrix
       K = self.calc_K_matrix_bodies(self.bodies, self.Nblobs)
@@ -1532,7 +1178,6 @@
                                         eta = self.eta, 
                                         a = self.a, 
                                         K_bodies = K,
->>>>>>> 7ec534dc
                                         periodic_length=self.periodic_length)
       A = spla.LinearOperator((System_size, System_size), matvec = linear_operator_partial, dtype='float64')
 
@@ -1546,13 +1191,6 @@
       if RHS_norm > 0:
         RHS = RHS / RHS_norm
 
-<<<<<<< HEAD
-      # Solve preconditioned linear system # callback=make_callback()
-      (sol_precond, info_precond) = spla.gmres(A, RHS, x0=x0, tol=self.tolerance, M=PC, maxiter=1000, restart=60) 
-      if save_first_guess:
-        self.first_guess = sol_precond  
-
-=======
       # Solve preconditioned linear system
       counter = gmres_counter(print_residual = self.print_residual)
       (sol_precond, info_precond) = spla.gmres(A, RHS, x0=x0, tol=self.tolerance, M=PC, maxiter=1000, restart=60, callback=counter) 
@@ -1561,7 +1199,6 @@
       if save_first_guess:
         self.first_guess = sol_precond  
 
->>>>>>> 7ec534dc
       # Scale solution with RHS norm
       if RHS_norm > 0:
         sol_precond = sol_precond * RHS_norm
@@ -1599,23 +1236,8 @@
       # Calculate force-torque on bodies
       force_torque = self.force_torque_calculator(self.bodies, r_vectors_blobs)
 
-      # Add slip force looping over bodies
-      offset = 0
-      for k, b in enumerate(self.bodies):
-        K = b.calc_K_matrix()
-        force_torque[2*k : 2*(k+1)] -= np.reshape(np.dot(K.T, force_slip[3*offset : 3*(offset+b.Nblobs)]), (2, 3))
-        offset += b.Nblobs    
-
       # Calculate block-diagonal matrix K
       K = self.calc_K_matrix(self.bodies, self.Nblobs)
-<<<<<<< HEAD
-    
-      # Calculate mobility (N) at the body level. Use np.linalg.inv or np.linalg.pinv
-      mobility_bodies = np.linalg.pinv(np.dot(K.T, np.dot(resistance_blobs, K)), rcond=1e-14)
-
-      # Compute velocities, return velocities and bodies' mobility
-      return (np.dot(mobility_bodies, np.reshape(force_torque, 6*len(self.bodies))), mobility_bodies)
-=======
 
       # Add slip force = K^T * M^{-1} * slip
       force_torque -= np.reshape(np.dot(K.T,np.dot(resistance_blobs, np.reshape(slip, (3*self.Nblobs,1)))), force_torque.shape)
@@ -1716,22 +1338,10 @@
         for b in self.bodies:
           np.copyto(b.location, b.location_new)
           b.orientation = copy.copy(b.orientation_new)
->>>>>>> 7ec534dc
 
     # Return true or false
     return valid_configuration
 
-<<<<<<< HEAD
-# Callback generator
-def make_callback():
-  closure_variables = dict(counter=0, residuals=[]) 
-  def callback(residuals):
-    closure_variables["counter"] += 1
-    closure_variables["residuals"].append(residuals)
-    print closure_variables["counter"], residuals
-  return callback
-=======
->>>>>>> 7ec534dc
 
 class gmres_counter(object):
   '''
