'''
Extract one body trajectory from configurational files.

How to use:
python get_body.py file_name num_bodies body_number dt
'''
from __future__ import division, print_function
import numpy as np
import sys


if __name__ == '__main__':
  # Read input
  name = sys.argv[1]
  num_bodies = int(sys.argv[2])
  body = int(sys.argv[3])
  dt = float(sys.argv[4])

  with open(name, 'r') as f:
    count = num_bodies
    step = -1
    for line in f:
      if count == num_bodies:
        step += 1
        time = step * dt
        count = 0
      else:
        if count == body:
<<<<<<< HEAD
          print time, line.strip()
=======
          data = line.split()
          print(time, line.strip())
>>>>>>> 62c93986
        count += 1<|MERGE_RESOLUTION|>--- conflicted
+++ resolved
@@ -26,10 +26,6 @@
         count = 0
       else:
         if count == body:
-<<<<<<< HEAD
-          print time, line.strip()
-=======
           data = line.split()
           print(time, line.strip())
->>>>>>> 62c93986
         count += 1