'''
Simple class to read the input files to run a simulation.
'''
from __future__ import division, print_function
import numpy as np
import ntpath

class ReadInput(object):
  '''
  Simple class to read the input files to run a simulation.
  '''

  def __init__(self, entries):
    ''' Construnctor takes the name of the input file '''
    self.entries = entries
    self.input_file = entries
    self.options = {}
    number_of_structures = 0

    # Read input file
    comment_symbols = ['#']   
    with open(self.input_file, 'r') as f:
      # Loop over lines
      for line in f:
        # Strip comments
        if comment_symbols[0] in line:
          line, comment = line.split(comment_symbols[0], 1)

        # Save options to dictionary, Value may be more than one word
        line = line.strip()
        if line != '':
          option, value = line.split(None, 1)
          if option == 'structure':
            option += str(number_of_structures)
            number_of_structures += 1
          self.options[option] = value

    # Set option to file or default values
    self.n_steps = int(self.options.get('n_steps') or 0)
    self.initial_step = int(self.options.get('initial_step') or 0)
    self.n_save = int(self.options.get('n_save') or 1)
    self.n_relaxation = int(self.options.get('n_relaxation') or 0)
    self.dt = float(self.options.get('dt') or 0.0)
    self.eta = float(self.options.get('eta') or 1.0)
    self.g = float(self.options.get('g') or 1.0)
    self.blob_radius = float(self.options.get('blob_radius') or 1.0)
    self.tracer_radius = float(self.options.get('tracer_radius') or 0.0)
    self.kT = float(self.options.get('kT') or 1.0)
    self.scheme = str(self.options.get('scheme') or 'deterministic_forward_euler')
    self.output_name = str(self.options.get('output_name') or 'run')
    self.random_state = self.options.get('random_state')
    self.seed = self.options.get('seed')
    self.repulsion_strength_wall = float(self.options.get('repulsion_strength_wall') or 1.0)
    self.debye_length_wall = float(self.options.get('debye_length_wall') or 1.0)
    self.mobility_blobs_implementation = str(self.options.get('mobility_blobs_implementation') or 'python')
    self.mobility_vector_prod_implementation = str(self.options.get('mobility_vector_prod_implementation') or 'python')
    self.repulsion_strength = float(self.options.get('repulsion_strength') or 1.0)
    self.debye_length = float(self.options.get('debye_length') or 1.0)
    self.blob_blob_force_implementation = str(self.options.get('blob_blob_force_implementation') or 'None')
    self.body_body_force_torque_implementation = str(self.options.get('body_body_force_torque_implementation') or 'None')
    self.save_body_mobility = str(self.options.get('save_body_mobility') or 'False')
    self.save_blobs_mobility = str(self.options.get('save_blobs_mobility') or 'False')
    self.save_velocities = str(self.options.get('save_velocities') or 'False')
    self.slip_file = self.options.get('slip_file')
    self.force_file = self.options.get('force_file')
    self.velocity_file = self.options.get('velocity_file')
    self.solver_tolerance = float(self.options.get('solver_tolerance') or 1e-08)
    self.rf_delta = float(self.options.get('rf_delta') or 1e-03)
    self.save_clones = str(self.options.get('save_clones') or 'one_file_per_step')
    self.periodic_length = np.fromstring(self.options.get('periodic_length') or '0 0 0', sep=' ')
    self.omega_one_roller = np.fromstring(self.options.get('omega_one_roller') or '0 0 0', sep=' ')
    self.free_kinematics = str(self.options.get('free_kinematics') or 'True')
    self.plot_velocity_field = np.fromstring(self.options.get('plot_velocity_field') or 'None', sep=' ')
    self.green_particles = np.fromstring(self.options.get('green_particles') or '0 0', sep=' ', dtype=int)          
    self.cells = np.fromstring(self.options.get('cells') or '1 1', sep=' ', dtype=int)
    self.sample_HydroGrid = int(self.options.get('sample_HydroGrid') or 1)
    self.save_HydroGrid = int(self.options.get('save_HydroGrid') or 0)
    self.hydro_interactions = int(self.options.get('hydro_interactions') or 1)    
    self.update_PC = int(self.options.get('update_PC') or 1)
    self.domain = str(self.options.get('domain') or 'single_wall')
<<<<<<< HEAD
    # slip_options = blob_start, blob_end, slip, shear
    self.slip_options = np.fromstring(self.options.get('slip_options') or '0 0 0 0 0 0', sep=' ')
    # mass_options = mass_default, start_0, end_0, mass_0, start_1, end_1, mass_1, alpha; g=(sin(alpha), 0, cos(alpha))
    self.mass_options = np.fromstring(self.options.get('mass_options') or '1.0 0 0 1.0 0 0 1.0, 0.', sep=' ')
=======
    self.call_HydroGrid = str(self.options.get('call_HydroGrid') or 'False') == 'True'
>>>>>>> af02dde4
          
    # Create list with [vertex_file, clones_file] for each structure
    self.structures = []
    for i in range(number_of_structures):
      option = 'structure' + str(i)
      structure_files = str.split(str(self.options.get(option)))
      self.structures.append(structure_files)

    # Create structures ID for each kind 
    self.structures_ID = []
    for struct in self.structures:
      # First, remove directory from structure name
      head, tail = ntpath.split(struct[1])
      # then, remove end (.clones)
      tail = tail[:-7]
      self.structures_ID.append(tail)

    # If we are restarting a simulation (initial_step > 0)
    # look for the .clones file in the output directory
    if self.initial_step > 0:
      for k, struct in enumerate(self.structures):
        recovery_file = self.output_name + '.'  + self.structures_ID[k] + '.' + str(self.initial_step).zfill(8) + '.clones'
        struct[1] = recovery_file

    return<|MERGE_RESOLUTION|>--- conflicted
+++ resolved
@@ -78,14 +78,11 @@
     self.hydro_interactions = int(self.options.get('hydro_interactions') or 1)    
     self.update_PC = int(self.options.get('update_PC') or 1)
     self.domain = str(self.options.get('domain') or 'single_wall')
-<<<<<<< HEAD
     # slip_options = blob_start, blob_end, slip, shear
     self.slip_options = np.fromstring(self.options.get('slip_options') or '0 0 0 0 0 0', sep=' ')
     # mass_options = mass_default, start_0, end_0, mass_0, start_1, end_1, mass_1, alpha; g=(sin(alpha), 0, cos(alpha))
     self.mass_options = np.fromstring(self.options.get('mass_options') or '1.0 0 0 1.0 0 0 1.0, 0.', sep=' ')
-=======
     self.call_HydroGrid = str(self.options.get('call_HydroGrid') or 'False') == 'True'
->>>>>>> af02dde4
           
     # Create list with [vertex_file, clones_file] for each structure
     self.structures = []
