'''
Simple class to read the input files to run a simulation.
'''
import numpy as np
import ntpath

class ReadInput(object):
  '''
  Simple class to read the input files to run a simulation.
  '''

  def __init__(self, entries):
    ''' Construnctor takes the name of the input file '''
    self.entries = entries
    self.input_file = entries
    self.options = {}
    number_of_structures = 0

    # Read input file
    comment_symbols = ['#']   
    with open(self.input_file, 'r') as f:
      # Loop over lines
      for line in f:
        # Strip comments
        if comment_symbols[0] in line:
          line, comment = line.split(comment_symbols[0], 1)

        # Save options to dictionary, Value may be more than one word
        line = line.strip()
        if line != '':
          option, value = line.split(None, 1)
          if option == 'structure':
            option += str(number_of_structures)
            number_of_structures += 1
          self.options[option] = value

    # Set option to file or default values
    self.n_steps = int(self.options.get('n_steps') or 0)
    self.initial_step = int(self.options.get('initial_step') or 0)
    self.n_save = int(self.options.get('n_save') or 1)
    self.n_relaxation = int(self.options.get('n_relaxation') or 0)
    self.dt = float(self.options.get('dt') or 0.0)
    self.eta = float(self.options.get('eta') or 1.0)
    self.g = float(self.options.get('g') or 1.0)
    self.blob_radius = float(self.options.get('blob_radius') or 1.0)
    self.tracer_radius = float(self.options.get('tracer_radius') or 0.0)
    self.kT = float(self.options.get('kT') or 1.0)
    self.scheme = str(self.options.get('scheme') or 'deterministic_forward_euler')
    self.output_name = str(self.options.get('output_name') or 'run')
    self.structure_names = str.split(str(self.options.get('structure_names')))
    self.random_state = self.options.get('random_state')
    self.seed = self.options.get('seed')
    self.repulsion_strength_wall = float(self.options.get('repulsion_strength_wall') or 1.0)
    self.debye_length_wall = float(self.options.get('debye_length_wall') or 1.0)
    self.mobility_blobs_implementation = str(self.options.get('mobility_blobs_implementation') or 'python')
    self.mobility_vector_prod_implementation = str(self.options.get('mobility_vector_prod_implementation') or 'python')
    self.repulsion_strength = float(self.options.get('repulsion_strength') or 1.0)
    self.debye_length = float(self.options.get('debye_length') or 1.0)
    self.blob_blob_force_implementation = str(self.options.get('blob_blob_force_implementation') or 'None')
    self.body_body_force_torque_implementation = str(self.options.get('body_body_force_torque_implementation') or 'None')
    self.save_body_mobility = str(self.options.get('save_body_mobility') or 'False')
    self.save_blobs_mobility = str(self.options.get('save_blobs_mobility') or 'False')
    self.save_velocities = str(self.options.get('save_velocities') or 'False')
    self.slip_file = self.options.get('slip_file')
    self.force_file = self.options.get('force_file')
    self.velocity_file = self.options.get('velocity_file')
    self.solver_tolerance = float(self.options.get('solver_tolerance') or 1e-08)
    self.rf_delta = float(self.options.get('rf_delta') or 1e-04)
    self.save_clones = str(self.options.get('save_clones') or 'one_file_per_step')
    self.periodic_length = np.fromstring(self.options.get('periodic_length') or '0 0 0', sep=' ')
<<<<<<< HEAD
    self.omega_one_roller = np.fromstring(self.options.get('omega_one_roller') or '0 0 0', sep=' ')
    self.free_kinematics = str(self.options.get('free_kinematics') or 'False')
=======
    self.plot_velocity_field = np.fromstring(self.options.get('plot_velocity_field') or 'None', sep=' ')
>>>>>>> 6ae46afe
          
    # Create list with [vertex_file, clones_file] for each strcuture
    self.structures = []
    for i in range(number_of_structures):
      option = 'structure' + str(i)
      vertex_file, clones_file = str.split(str(self.options.get(option)))
      self.structures.append([vertex_file, clones_file])

    # Create structures ID for each kind 
    self.structures_ID = []
    for struct in self.structures:
      # First, remove directory from structure name
      head, tail = ntpath.split(struct[1])
      # then, remove end (.clones)
      tail = tail[:-7]
      self.structures_ID.append(tail)

    # If we are restarting a simulation (initial_step > 0)
    # look for the .clones file in the output directory
    if self.initial_step > 0:
      for k, struct in enumerate(self.structures):
        recovery_file = self.output_name + '.'  + self.structures_ID[k] + '.' + str(self.initial_step).zfill(8) + '.clones'
        struct[1] = recovery_file
<|MERGE_RESOLUTION|>--- conflicted
+++ resolved
@@ -68,12 +68,9 @@
     self.rf_delta = float(self.options.get('rf_delta') or 1e-04)
     self.save_clones = str(self.options.get('save_clones') or 'one_file_per_step')
     self.periodic_length = np.fromstring(self.options.get('periodic_length') or '0 0 0', sep=' ')
-<<<<<<< HEAD
     self.omega_one_roller = np.fromstring(self.options.get('omega_one_roller') or '0 0 0', sep=' ')
     self.free_kinematics = str(self.options.get('free_kinematics') or 'False')
-=======
     self.plot_velocity_field = np.fromstring(self.options.get('plot_velocity_field') or 'None', sep=' ')
->>>>>>> 6ae46afe
           
     # Create list with [vertex_file, clones_file] for each strcuture
     self.structures = []
