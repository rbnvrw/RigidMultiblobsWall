# location of the Python header files
PYTHON_VERSION = ???
<<<<<<< HEAD
PYTHON_INCLUDE = /usr/include/python$(PYTHON_VERSION)
=======
PYTHON_DIR = /usr/include/python$(PYTHON_VERSION)
# PYTHON_DIR = /usr/local/pkg/python/$(PYTHON_VERSION)
PYTHON_INCLUDE = $(PYTHON_DIR)/include/python$(PYTHON_VERSION)
PYTHON_LIB = $(PYTHON_DIR)/lib/python$(PYTHON_VERSION)/config/
>>>>>>> 37061bbe

# location of the Boost Python include files and library
BOOST_INC = ???
BOOST_LIB = ???
<<<<<<< HEAD

=======
>>>>>>> 37061bbe

# compile mesh classes
TARGET = visit_writer_interface

$(TARGET).so: $(TARGET).o
	g++ -shared  -dynamiclib $(TARGET).o -L$(BOOST_LIB)  -lboost_python -L$(PYTHON_LIB) -lpython$(PYTHON_VERSION) -o $(TARGET).so
	g++ -shared  -dynamiclib $(TARGET).o -L$(BOOST_LIB)  -lboost_python -L$(PYTHON_LIB) -lpython$(PYTHON_VERSION) -o $(TARGET).so

$(TARGET).o: $(TARGET).cc
	g++ -I$(PYTHON_INCLUDE) -I$(BOOST_INC) -fPIC -c $(TARGET).cc
	g++ -I$(PYTHON_INCLUDE) -I$(BOOST_INC) -fPIC -c visit_writer.c

clean: 
	rm -f $(TARGET).o $(TARGET).so<|MERGE_RESOLUTION|>--- conflicted
+++ resolved
@@ -1,21 +1,13 @@
 # location of the Python header files
 PYTHON_VERSION = ???
-<<<<<<< HEAD
-PYTHON_INCLUDE = /usr/include/python$(PYTHON_VERSION)
-=======
 PYTHON_DIR = /usr/include/python$(PYTHON_VERSION)
 # PYTHON_DIR = /usr/local/pkg/python/$(PYTHON_VERSION)
 PYTHON_INCLUDE = $(PYTHON_DIR)/include/python$(PYTHON_VERSION)
 PYTHON_LIB = $(PYTHON_DIR)/lib/python$(PYTHON_VERSION)/config/
->>>>>>> 37061bbe
 
 # location of the Boost Python include files and library
 BOOST_INC = ???
 BOOST_LIB = ???
-<<<<<<< HEAD
-
-=======
->>>>>>> 37061bbe
 
 # compile mesh classes
 TARGET = visit_writer_interface
