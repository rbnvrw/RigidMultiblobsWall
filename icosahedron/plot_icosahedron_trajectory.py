--- conflicted
+++ resolved
@@ -9,7 +9,7 @@
 import icosahedron as ic
 from config_local import DATA_DIR
 from quaternion_integrator.quaternion import Quaternion
-from utils import read_trajectory_from_txt_old
+from utils import read_trajectory_from_txt
 
 N_SPHERES = 12
 TIME_SKIP = 1
@@ -23,13 +23,8 @@
   def execute(self,obj,event):
     print self.timer_count
     r_vectors = ic.get_icosahedron_r_vectors(
-<<<<<<< HEAD
-      self.locations[self.n], 
-      Quaternion(self.orientations[self.n]))
-=======
       self.locations[self.n*TIME_SKIP], 
       Quaternion(self.orientations[self.n*TIME_SKIP]))
->>>>>>> 8598f878
 
     for k in range(N_SPHERES):
       self.sources[k].SetCenter(r_vectors[k][0], r_vectors[k][1],
@@ -50,18 +45,9 @@
 if __name__ == '__main__':
 
   # Data file name where trajectory data is stored.
-<<<<<<< HEAD
   data_name = sys.argv[1]
   data_file_name = os.path.join(DATA_DIR, 'icosahedron', data_name)
-  #######
   params, locations, orientations = read_trajectory_from_txt(data_file_name)
-=======
-  data_file_name = sys.argv[1]
-
-  #######
-  params, locations, orientations = read_trajectory_from_txt_old(os.path.join(
-    DATA_DIR, 'icosahedron', data_file_name))
->>>>>>> 8598f878
 
   initial_r_vectors = ic.get_icosahedron_r_vectors(locations[0], 
                                                    Quaternion(orientations[0]))
@@ -77,15 +63,9 @@
   # Wall source.
   wall_source = vtk.vtkCubeSource()
   wall_source.SetCenter(0., 0., -0.125)
-<<<<<<< HEAD
-  wall_source.SetXLength(3.5)
-  wall_source.SetYLength(3.5)
-  wall_source.SetZLength(0.12)
-=======
   wall_source.SetXLength(10.)
   wall_source.SetYLength(10.)
   wall_source.SetZLength(0.25)
->>>>>>> 8598f878
 
   #Create a blob mappers and blob actors
   blob_mappers = []
@@ -95,17 +75,11 @@
     blob_mappers[k].SetInputConnection(blob_sources[k].GetOutputPort())
     blob_actors.append(vtk.vtkActor())
     blob_actors[k].SetMapper(blob_mappers[k])
-<<<<<<< HEAD
-    blob_actors[k].GetProperty().SetColor(1, 0, 0)
-  blob_actors[N_SPHERES - 1].GetProperty().SetColor(0, 0, 1)
-  # Set heavy blob to blue.
-  
-=======
+    # Set heavy blob to blue.
     if k == (N_SPHERES - 1):
       blob_actors[k].GetProperty().SetColor(0., 0, 1.)      
     else:
       blob_actors[k].GetProperty().SetColor(1, 0, 0)
->>>>>>> 8598f878
 
   # Wall actor and mapper.
   wall_mapper = vtk.vtkPolyDataMapper()
@@ -116,14 +90,8 @@
   
   # Create camera
   camera = vtk.vtkCamera()
-  # Close
-<<<<<<< HEAD
-  camera.SetPosition(0., -5.5, 2.)
-  camera.SetFocalPoint(0., 0., 0.5)
-=======
   camera.SetPosition(0., -10., 3.)
   camera.SetFocalPoint(0., 0., 0.)
->>>>>>> 8598f878
   camera.SetViewAngle(37.)
 
   # Setup a renderer, render window, and interactor
