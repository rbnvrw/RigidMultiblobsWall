--- conflicted
+++ resolved
@@ -4,6 +4,7 @@
 import cPickle
 import numpy as np
 from matplotlib import pyplot
+import os
 import sys
 
 import icosohedron as ic
@@ -44,28 +45,20 @@
   
 
 def plot_heights_and_theta(heights_data):
-<<<<<<< HEAD
-  ''' Plot height histogram and also theta histogram if the data exists.'''
-  # Whether to write out plot data or not.
-  write_data = True
-  buckets = heights_data['buckets']
-  heights = heights_data['heights']
-  names = heights_data['names']
-  
-=======
   ''' Plot height histogram and also theta histogram if the data exists.
   heights_data is a list of height_data dictionaries produced by 
   the icosohedron.py or icosohedron_nonuniform.py scripts.
   It is assumed that the same schemes exist in each of the 
   runs, and the same buckets are used.
   '''
+  write_data = True
   colors = ['g', 'b', 'r']
   lines = ['--', ':', '-.']
   symbols = ['o', 's', '^']
   # Get buckets and names. We assume these are the same for all runs.
   # TODO: Allow different buckets.
   buckets = heights_data[0]['buckets']
-  error_indices = range(0, len(buckets), len(buckets)/15)
+  error_indices = range(0, len(buckets), len(buckets)/40)
   names = heights_data[0]['names']
   avg_heights = np.zeros(len(buckets))
   std_heights = 0.0
@@ -77,7 +70,7 @@
       all_theta_data.append(heights_data[k]['thetas'])
 
   average_heights = np.mean(all_heights_data, axis=0)
-  std_heights = np.std(all_heights_data, axis=0)
+  std_heights = np.std(all_heights_data, axis=0)/np.sqrt(len(heights_data))
   if 'thetas' in heights_data[0]:
     theta_buckets = heights_data[0]['theta_buckets']
     theta_error_indices = range(0, len(theta_buckets), 
@@ -85,10 +78,9 @@
     average_theta = np.mean(all_theta_data, axis=0)
     std_theta = np.std(all_theta_data, axis=0)
 
->>>>>>> 9ae890cf
   pyplot.figure(1)
   # HACK: DON'T PLOT EM FOR NOW.
-  for k in range(len(average_heights)):
+  for k in range(len(average_heights) - 1):
     pyplot.plot(buckets, average_heights[k], colors[k] + lines[k], 
                 label=names[k])
     pyplot.errorbar(buckets[error_indices], average_heights[k][error_indices],
@@ -105,34 +97,41 @@
   pyplot.xlim([0., 5.])    
   pyplot.savefig('./figures/IcosahedronHeightDistribution.pdf')
 
-<<<<<<< HEAD
+  pyplot.figure(3)
+  # Plot Error:
+  for k in range(len(average_heights)):
+    pyplot.plot(buckets, average_heights[k] - equilibrium_heights, colors[k] + lines[k], 
+                label=names[k])
+    pyplot.errorbar(buckets[error_indices], 
+                    average_heights[k][error_indices] - equilibrium_heights[error_indices],
+                    fmt=(colors[k] + symbols[k]),
+                    yerr=2.*std_heights[k][error_indices])
+  pyplot.legend(loc='best', prop={'size': 9})
+  pyplot.title('Error Height distribution of Icosahedron')
+  pyplot.xlabel('Height')
+  pyplot.ylabel('Error in PDF')
+  pyplot.xlim([0., 5.])    
+  pyplot.savefig('./figures/IcosahedronHeightError.pdf')
+    
   if write_data:
     with open('./data/IcosohedronHeightDistribution-data.txt', 'w') as f:
       f.write('Icosohedron Height PDF data\n')
       f.write('Height Buckets:\n')
       f.write('%s \n' % buckets)
-      for k in range(len(heights)):
+      for k in range(len(average_heights)):
         f.write('Scheme %s PDF:\n' % names[k])
-        f.write('%s \n' % heights[k])
+        f.write('%s \n' % average_heights[k])
+        f.write('Standard Deviation:')
+        f.write('%s \n' % std_heights[k])
+        f.write('  \n')
 
       f.write('Equilibrium PDF\n')
       f.write('%s \n' % equilibrium_heights)
       
-  if 'thetas' in heights_data:
-=======
   if 'thetas' in heights_data[0]:
->>>>>>> 9ae890cf
     # Plot theta as well.
     pyplot.figure(2)
-<<<<<<< HEAD
-    for k in range(len(thetas)):
-      pyplot.plot((np.pi - theta_buckets), thetas[k], label=names[k])
-    
-    equilibrium_thetas = generate_equilibrium_thetas(theta_buckets)
-    # HACK, accidentally bucketed negative theta.
-    pyplot.plot(np.pi - theta_buckets, equilibrium_thetas, 'k-', label='Gibbs Boltzmann')
-=======
-    for k in range(len(average_theta)):
+    for k in range(len(average_theta) - 1):
       pyplot.plot(theta_buckets, average_theta[k], 
                   colors[k] + lines[k], label=names[k])
       pyplot.errorbar(theta_buckets[theta_error_indices], 
@@ -143,33 +142,56 @@
     equilibrium_thetas = generate_equilibrium_thetas(theta_buckets)
     # HACK, accidentally bucketed negative theta.
     pyplot.plot(theta_buckets, equilibrium_thetas, 'k-', label='Gibbs Boltzmann')
->>>>>>> 9ae890cf
     pyplot.legend(loc='best', prop={'size': 9})
     pyplot.title('PDF of Theta Distribution of Icosahedron.')
     pyplot.xlabel('Theta')
     pyplot.ylabel('PDF')
     pyplot.savefig('./figures/IcosahedronThetaDistribution.pdf')
 
+    pyplot.figure(4)
+    for k in range(len(average_theta)):
+      pyplot.plot(theta_buckets, average_theta[k] - equilibrium_thetas, 
+                  colors[k] + lines[k], label=names[k])
+      pyplot.errorbar(theta_buckets[theta_error_indices], 
+                      average_theta[k][theta_error_indices] - equilibrium_thetas[theta_error_indices],
+                      fmt=(colors[k] + symbols[k]), 
+                      yerr=2.*std_theta[k][theta_error_indices])
+    
+    # HACK, accidentally bucketed negative theta.
+    pyplot.legend(loc='best', prop={'size': 9})
+    pyplot.title('PDF of Theta PDF Error of Icosahedron.')
+    pyplot.xlabel('Theta')
+    pyplot.ylabel('Error in PDF')
+    pyplot.savefig('./figures/IcosahedronThetaError.pdf')
+
+
   if write_data:
     with open('./data/IcosohedronThetaDistribution-data.txt', 'w') as f:
       f.write('Icosohedron Theta PDF data\n')
       f.write('Theta Buckets:\n')
       #HACK, negated to fix bad bucketing.
-      f.write('%s \n' % (np.pi - theta_buckets))
-      for k in range(len(heights)):
+      f.write('%s \n' % theta_buckets)
+      for k in range(len(average_theta)):
         f.write('Scheme %s Theta PDF:\n' % names[k])
-        f.write('%s \n' % thetas[k])
+        f.write('%s \n' % average_theta[k])
+        f.write('Standard Deviation: \n')
+        f.write('%s \n' % std_theta[k])
+        f.write('  \n')
 
       f.write('Equilibrium Theta PDF\n')
       f.write('%s \n' % equilibrium_thetas)
 
     
 if __name__ == '__main__':
+
+
+  data_names = ['nonuniform-icosohedron-dt-0.5-N-400000-heavy-1.pkl',
+                'nonuniform-icosohedron-dt-0.5-N-400000-heavy-2.pkl']
   
   heights_data = []
-  data_name = './data/%s' % sys.argv[1]
-  with open(data_name, 'rb') as data:
-    heights_data.append(cPickle.load(data))
+  for file_name in data_names:
+    with open(os.path.join('.', 'data', file_name), 'rb') as data:
+      heights_data.append(cPickle.load(data))
 
   print "params are: ", heights_data[0]['params']
   plot_heights_and_theta(heights_data)
