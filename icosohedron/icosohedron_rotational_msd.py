--- conflicted
+++ resolved
@@ -26,11 +26,7 @@
                                           end_time,
                                           n_steps,
                                           location=None,
-<<<<<<< HEAD
-                                          n_runs=10,
-=======
-                                          n_runs=5,
->>>>>>> 56736977
+                                          n_runs=8,
                                           uniform=True):
   ''' 
   Do a few long runs, and along the way gather statistics
@@ -45,7 +41,7 @@
     n_steps:  How many total steps to take.
     location: initial location of icosohedron.
     n_runs:  How many separate runs to do in order to get std deviation.  
-             10 by default.
+             8 by default.
     uniform: Whether to use a uniform icosohedron, or one with one heavy marker.
   '''
   progress_logger = logging.getLogger('Progress Logger')
