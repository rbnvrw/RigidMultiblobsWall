--- conflicted
+++ resolved
@@ -148,11 +148,7 @@
                             num_err_bars=num_err_bars)
     if l == 0:
       pyplot.plot([0.0, translation_plot_limit], 
-<<<<<<< HEAD
-                  [0.0, translation_plot_limit*2.*2.*sph.KT*0.08653], 'k:', 
-=======
                   [0.0, translation_plot_limit*2.*2.*sph.KT*sphere_mobility], 'k:', 
->>>>>>> 56736977
                   label='Slope = Sphere Mobility')
 #      pyplot.plot([0., translation_plot_limit], [0., translation_plot_limit*average_mob_and_friction[0]*2.*ic.KT], 'k--',
 #                  label='Slope = Icosohedron Mobility')
