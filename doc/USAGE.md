<<<<<<< HEAD
## Documentation
This package contains several scripts for doing 
simulations of rigid bodies made out of "blob" particles rigidly
connected (termed "rigid multiblobs").  These simulations consider the particles near a single
wall (floor), which is always at z = 0. The blob-blob mobility used for
is the Rotne-Prager-Blake tensor given in appendix C of the paper:
'Simulation of hydrodynamically interacting particles near a no-slip boundary'
by James Swan and John Brady, Phys. Fluids 19, 113306 (2007).
=======
# Documentation 
This package contains several python codes to run simulations of 
rigid bodies made out of _blob particles_ rigidly connected near
a single wall (floor). These codes can compute the
mobility of complex shape objects, solve mobility or resistance problems
for suspensions of many bodies or run deterministic or stochastic 
dynamic simulations.
>>>>>>> 36671903

We explain in the next sections how to use the package.
For the theory consult the references:

Donev: Same comment as for README
1. **Brownian Dynamics of Confined Rigid Bodies**
  S. Delong, F. Balboa Usabiaga and A. Donev. The Journal of Chemical Physics, **143**, 144107 (2015). 
[DOI](http://dx.doi.org/10.1063/1.4932062) [arXiv](http://arxiv.org/abs/1506.08868)
2. **Hydrodynamics of suspensions of passive and active rigid particles: a
  rigid multiblob approach** F. Balboa Usabiaga, B. Kallemov, B. Delmotte,
  A. Pal Singh Bhalla, B. E. Griffith and A. Donev. [arXiv](http://arxiv.org/abs/1602.02170)


<<<<<<< HEAD
### Prepare the mobility functions
The functions to compute the blob mobility matrix **M** and the
product **Mf** are defined in the directory `mobility/`.
Some of the functions use pycuda or C++ (through the Boost Python
library) for speed up. To use the C++ implementation compile
`mobility_ext.cc` to a `.so` file using the Makefile provided (which will need 
to be modified slightly to reflect your Python version, etc.).
To use the pycuda implementation you will need pycuda and a GPU compatible with CUDA.
Donev: Give more instructions for how to compile the GPU stuff. Do they need to use a different Makefile,
change the makefile, comment lines out, etc.? Maybe give the link to PyCUDA.
=======
## 1. Prepare the package
The codes are implemented in python and it is not necessary to compile the package to use it. 
However, we provide alternative implementations in _C++_ (through the Boost Python
library) and _pycuda_ for some of the most computationally 
expensive functions. You can skip to section 2 but come back if you
want to take fully advantage of this package.
>>>>>>> 36671903


<<<<<<< HEAD
`import mobility_ext as me`
Donev: OK

`import mobility_pycuda`
Donev: This seems to mix two things: Use C++, and use CUDA. How are the two related. Shouldn't the user choose one OR the other.

Donev: Moved this here
####WITHOUT BOOST
If you do not want to use boost for the brownian dynamics simulations,
the ./fluids/mobility.py file has a "single_wall_fluid_mobility"
function which is identical to "boosted_single_wall_fluid_mobility"
but doesn't use boost (and is somewhat slower).  Replace calls to the
boosted version with calls to the python version wherever mobility of
a rigid body is calculated (for example in "force_and_torque_boomerang_mobility"
in ./boomerang/boomerang.py).  Then remove the "import mobility_ext as me" 
line from ./fluids/mobility.py and everything should run without having 
to compile any of the C++ code.
=======
### 1.1 Prepare the mobility functions
The codes use functions to compute the blob mobility matrix **M** and the
matrix vector product **Mf**. For some functions we provide
a _C++_ implementation which can be around 5 times faster than the python version. We also
provide _pycuda_ implementations which, for large systems, can be orders of magnitude faster.
To use the _C++_ implementation move to the directory `mobility/` and compile
`mobility_ext.cc` to a `.so` file using the Makefile provided (which you will need 
to modify slightly to reflect your Python version, etc.).

To use the _pycuda_ implementation all you need is _pycuda_ and a GPU compatible with CUDA;
you don't need to compile any additional file in this package.

### 1.2 Blob-blob forces
In dynamical simulations it is possible to include blob-blob interactions to,
for example, simulate a colloid suspension with a given steric repulsion. 
Again, we provide versions in _python_, _C++_ and _pycuda_. To use the _C++_
version move to the directory `multi_bodies/` and compile `forces_ext.cc` to
a `.so` file using the Makefile provided (which you will need 
to modify slightly to reflect your Python version, etc.).
>>>>>>> 36671903

To use the _pycuda_ implementation all you need is _pycuda_ and a GPU compatible with CUDA;
you don't need to compile any additional file in this package.

## 2. Rigid bodies configuration
We use a vector (3 numbers) and a quaternion (4 numbers) to represent the 
location and orientation of each body, see Ref. [1](http://dx.doi.org/10.1063/1.4932062) for details.
This information is saved by the code in the `*.clones` files,
with format:

```
number_of_rigid_bodies
vector_location_body_0 quaternion_body_0
vector_location_body_1 quaternion_body_1
.
.
.
```

<<<<<<< HEAD
`inputfile` contains the options for the simulation (time steps, number of bodies...),
see `multi_bodies/data.main`
Donev: I added some comments also in this file, see it.
 for an example. The trajectory data is saved as a list of 
locations and orientations in the output file `.bodies`. 
Donev: I put a comment in data.main to explain the format .bodies also in data.main. Seems a little confusing to have one file format described here and the other in data.main -- keep it in one place and just indicate here where the file format is described. As I explain in data.main I strongly suggest that .clones and .bodies files be named the same thing and be indexed consistently, so there is really only one file format.
Each timestep is saved as 7 
floats per body printed on a separate line, with location as the first 3 floats, and 
the quaternion representing orientation as the last 4 floats.
=======
For example, the file `multi_bodies/Structures/boomerang_N_15.clones` represents
the configuration for a single body with location (0, 0, 10)
and orientation given by the quaternion (0.5, 0.5, 0.5, 0.5).
>>>>>>> 36671903

The coordinates of the blobs forming a rigid body in the default configuration
(location (0, 0, 0) and quaternion (1, 0, 0, 0)) are given to the codes 
through `*.vertex` files. The format of these files is:

<<<<<<< HEAD
* `mobility_blobs`: it computes the blobs mobility matrix **M**.
Donev: What is this used for? You mean M is formed as a dense matrix. Where is this used -- in Steven's code? Seems to make no sense here to ever use the C++ code? That only makes sense for a matrix-vector product really to speed up the for loops?
If you are not using the C++ implementation select the python version.
Donev: Explain how to "select" -- you mean comment out one line or another?

* `mobility_vector_prod`: it computes the matrix vector product **Mf**.
If you are not using pycuda select the C++ or the python version.
Donev: Explain *how* to select this.

* `force_torque_calculator_sort_by_bodies`: it computes the external forces
and torques on the rigid bodies. The current implementation only
includes gravity forces plus pairwise interactions between the blobs and the wall.
Donev: Where are the potentials of interaction given. Explain to the user what to change to have different interaction potentials. Where are the parameters of those potentials given -- hard coded into the code or an input file? Somehow it seems there should be a separate input file for the potentials or a section in the input file...this is tricky and without the full machinery IBAMR implements of having sections in the input file may be hard to do. But one needs to think here about how other uses would change this code and allow parameters to be chosen in input files and not hard coded into code.
=======
```
number_of_blobs_in_rigid_body
vector_location_blob_0
vector_location_blob_1
.
.
.
```

For example, the file `multi_bodies/Structures/boomerang_N_15.vertex` gives the
structure of a boomerang-like particle formed by 15 blobs.


>>>>>>> 36671903

## 3. Run static simulations
We start explaining how to compute the mobility of a rigid body close to a wall.
First, move to the directory `multi_bodies/` and inspect the input file 
`inputfile_bodies_mobility.dat`:

<<<<<<< HEAD
### Software organization
* **body/**: it contains a class to handle a single rigid body.
* **boomerang/**: See next section.
* **doc/**: documentation.
* **mobility/**: it has functions to compute the blob mobility matrix **M** and the
product **Mf**.
* **multi_bodies/**: the main code to run simulations of rigid bodies.
* **quaternion_integrator/**: it has a small class to handle quaternions and
the schemes to integrate the equations of motion.
* **sphere/**: the folder contains an example to simulate a sphere
whose center of mass is displaced from the geometric center
(i.e., gravity generates a torque), sedimented near a no-slip wall
in the presence of gravity, as described in Section IV.C in [1].
Unlike the boomerang example this code does not use a rigid
multiblob model of the sphere but rather uses the best known
(semi)analytical approximations to the sphere mobility.
* **stochastic_forcing/**: it contains functions to compute the product
 **M**^{1/2}**z** necessary to perform Brownian simulations.
 Donev: What happened to Steven's codes for dense N^(1/2) -- did we throw those out?
* **utils.py**: this file has some general functions that would be useful for
general rigid bodies (mostly for analyzing and reading trajectory
data and for logging).

Donev: Blaise should put some routines here for visualizing/computing velocity fields on a grid. He already has them but they are useful to everyone.
=======
---

```
# Select problem to solve
scheme                                   bodies_mobility

# Select implementation to compute the blobs mobility 
# Options: python and C++
mobility_blobs_implementation            python

# Set fluid viscosity (eta) and blob radius
eta                                      1.0 
blob_radius                              0.25

# Set output name
output_name                              data/run.bodies_mobility

# Load rigid bodies configuration, provide
# *.vertex and *.clones files
structure	Structures/boomerang_N_15.vertex Structures/boomerang_N_15.clones
```

---

Now, to run the code, use

`python multi_bodies_utilities.py --input-fule inputfile.dat`

The code writes the results in files with the prefix `data/run.bodies_mobility`.
You can inspect the file `*.bodies_mobility.dat` to see the 6x6 rigid body mobility.

List of input file options:

* `scheme`: Options: `mobility, resistance and bodies_mobility`. 
Select the problem to solve. `mobility` computes the velocities of
a suspension of rigid bodies subject to external forces and torques (see below).
`resistance` computes the forces and torques on rigid bodies moving
with given velocities (see below). `bodies_mobility` computes the 
mobility of one rigid body as in the above example.

* `mobility_blobs_implementation`: Options: `python and C++`. It selects
which implementation is used to compute the blob mobility 
matrix **M**. See section 1 to use the C++ version.

* `mobility_vector_prod_implementation`: Options: `python, C++ and pycuda`.
It selects the implementation to compute the matrix vector product
**Mf**. See section 1 to use the C++ or pycuda implementations.

* `eta`: (float) the fluid viscosity.

* `blob_radius`: (float) the hydrodynamic radius of the blobs.

* `solver_tolerance`: (float) the tolerance for the iterative mobility solver.

* `output_name`: (string) the prefix used to save the output files.

* `velocity_file`: (string) name of a file with the velocities  of the rigid bodies used in the `resistance` problem.
The format of the file is one line per body and six floats per line
corresponding to linear (first three) and angular velocities (last three).

* `force_file`: (string) name of a file with the forces and torques used
in the `mobility` problem. The format of the file is one line per body and six floats per line
corresponding to force (first three) and torque (last three).

* `structure`: (two strings) name of the vertex and clones files with the rigid 
bodies configuration, see section 2. To simulate bodies with different
shapes add to the input file one `structure` option per each kind of body 
and give their `vertex` and `clones` files.

The output files are:

* `.inputfile`: It is a copy of the input file.

* `.bodies_mobility.dat`: the 6x6 rigid body mobility computed with the option 
`scheme bodies_mobility`. When this mobility is apply to the vector (force, torque)
generates the vector (velocity, angular_velocity).
>>>>>>> 36671903

* `.force.dat`: forces and torques on the bodies computed with the option
`scheme resistance`. The format of the file is one line per body and six floats per line
corresponding to force (first three) and torque (last three).

* `.velocities.dat`: velocities of the rigid bodies computed with the option
`scheme mobility`. The format of the file is one line per body and six floats per line
corresponding to linear (first three) and angular velocities (last three).



## 4. Run dynamic simulations 
We have two python codes to run dynamic simulations. The first,
in the directory `boomerang/`, allows to run stochastic Brownian simulations for a single body. 
See the instruction in `doc/boomerang.txt`. Here, we explain how to use the other
code which allows to run deterministic simulations for many bodies. In the
future we will extend this code to allow for stochastic simulations of many bodies.

First, move to the directory `multi_bodies/` and inspect the input file
`data.main`:

---

```
# Select integrator 
scheme                                   deterministic_adams_bashforth

# Select implementation to compute M and M*f
mobility_blobs_implementation            python  
mobility_vector_prod_implementation      python  

# Select implementation to compute the blob-blob interactions
blob_blob_force_implementation           python

# Set time step, number of steps and save frequency
dt                                       0.1
n_steps                                  10
n_save                                   1

# Set fluid viscosity (eta), gravity (g) and blob radius
eta                                      1.0 
g                                        1.0
blob_radius                              0.25

# Set parameters for the blob-blob interation
repulsion_strength                       1.0
debey_length                             1.0

# Set interaction with the wall
repulsion_strength_wall                  1.0
debey_length_wall                        1.0

# Set output name
output_name                              data/run

# Load rigid bodies configuration, provide
# *.vertex and *.clones files
structure Structures/boomerang_N_15.vertex Structures/boomerang_N_15.clones
structure Structures/shell_N_12_Rg_1.vertex Structures/shell_N_12_Rg_1.clones
```

---

With this input we can run a simulation with three rigid bodies,
one with a boomerang shape and two with a spherical shape;
see structures given to the options `structure`. To run the simulation use

`
python multi_bodies --input-file data.main
`

<<<<<<< HEAD
### To run the sphere example:
1) Define the directory where you want to save your data by making a copy 
of config.py called "config_local.py" and define DATA_DIR to your
liking. (In the future, any additional configuration variables will be set in
this file.)
=======
Now, you can inspect the output, `ls data/run.*`. The output files are:

* `.bodies_info`: it contains the number of bodies and blobs in the simulation.
Also how many types of bodies (i.e. different shapes) and how many
bodies of each type.

* `.clones`: For each time step saved and each structure type the
code saves a file with the location and orientation of the rigid 
bodies. The name format is (output_name + structure_name + time_step + .clones)
The format of the files is the same that in the input .clones files.
>>>>>>> 36671903

* `.inputfile`: a copy of the input file.

* `.seed`: it saves the state of the random generator.

* `.time`: the wall-clock time elapsed during the simulation (in seconds).

List of options for the input file:

* `scheme`: Options: `deterministic_forward_euler_dense_algebra, deterministic_forward_euler,
deterministic_adams_bashforth`. It selects the scheme to solve the mobility problem
and integrate the equation of motion. 
The `*forward_euler*` schemes are first order accurate
while `*adams_bashforth*` is second order accurate. The scheme `*dense_algebra` use
dense algebra methods to solve the mobility problem and therefore the computational
cost scales like (number_of_blobs)**3. The other schemes use preconditioned GMRES
to solve the mobility problem and are more efficient.

* `mobility_blobs_implementation`: Options: `python and C++`. This option
indicates which implementation is used to compute the blob mobility 
matrix **M**. See section 1 to use the C++ version.

* `mobility_vector_prod_implementation`: Options: `python, C++ and pycuda`.
This option select the implementation to compute the matrix vector product
**Mf**. See section 1 to use the C++ or pycuda implementation.

* `blob_blob_force_implementation`: Options: `None, python, C++ and pycuda`.
Select the implementation to compute the blob-blob interactions. If None is 
selected the code does not compute blob-blob interactions.

* `eta`: (float) the fluid viscosity.

* `blob_radius`: (float) the hydrodynamic radius of the blobs.

* `solver_tolerance`: (float) the tolerance for the iterative mobility solver.

* `output_name`: (string) the prefix used to save the output files.

* `dt`: (float) time step length to advance the simulation.

* `n_steps`: (int) number of time steps.

* `initial_step`: (int (default 0)) Use this option to restart a simulation.
If `initial_step > 0` the code will run from time step `initial_step` to
`n_steps`. Also, the code will try to load `.clones` files with the name
(output_name + structure_name + initial_step + .clones).

* `n_save`: (int) save the bodies configuration every `n_save` steps. 

* `repulsion_strength`: (float) the blobs interact through a Yukawa potential,
this is the strength of the potential (see section 4.1 to modify blobs interactions).

* `debey_length`: (float) the blobs interact through a Yukawa potential,
this is the characteristic length of the potential (see section 4.1 to modify blobs interactions).

* `repulsion_strength_wall`: (float) the blobs interact with the wall with a hard sphere + Yukawa
potential. This is the strength of the Yukawa potential (see section 4.1 to modify blobs interactions).

* `debey_length_wall`: (float) the blobs interact with the wall with a hard sphere + Yukawa
potential. This is the characteristic length of the Yukawa potential (see section 4.1 to modify blobs interactions).

* `seed`: (string) name of a file with the state of a random generator from a previous simulation.
It can be use to generate the same random numbers in different simulations.

* `structure`: (two strings) name of the vertex and clones files with the rigid 
bodies configuration, see section 2. To simulate bodies with different
shapes add to the input file one `structure` option per each kind of body.


### 4.1 Modify the codes
Right now, the interactions between blobs and between blobs and the wall are hard-coded
in the codes. We explain here how the user can change these interactions.

* blob-blob interactions: to modify the _python_ implementation edit
the function `blob_blob_force` in the file `multi_bodies/multi_bodies_functions.py`.
To modify the _C++_ implementation edit the function `blobBlobForce` in the
file `multi_bodies/forces_ext.cc` and recompile the _C++_ code.
To modify the _pycuda_ version edit the function 
`blob_blob_force` in the file `multi_bodies/forces_pycuda.py`

* blob-wall interaction: to modify the _python_ implementation edit
the function `blob_external_force` in the file `multi_bodies/multi_bodies_functions.py`.
There are not _C++_ or _pycuda_ versions of this function since
it is not an expensive operation.


## 5. Software organization
* **body/**: it contains a class to handle a single rigid body.
* **boomerang/**: stochastic example, see documentation `doc/boomerang.txt`.
* **doc/**: documentation.
* **mobility/**: it has functions to compute the blob mobility matrix **M** and the
product **Mf**.
* **multi_bodies/**: codes to run simulations of rigid bodies.
* **quaternion_integrator/**: it has a small class to handle quaternions and
the schemes to integrate the equations of motion.
* **sphere/**: the folder contains an example to simulate a sphere
whose center of mass is displaced from the geometric center
(i.e., gravity generates a torque), sedimented near a no-slip wall
in the presence of gravity, as described in Section IV.C in [1].
Unlike the boomerang example this code does not use a rigid
multiblob model of the sphere but rather uses the best known
(semi)analytical approximations to the sphere mobility.
See documentation `doc/boomerang.txt`.
* **stochastic_forcing/**: it contains functions to compute the product
 **M**^{1/2}**z** necessary to perform Brownian simulations.
* **utils.py**: this file has some general functions that would be useful for
general rigid bodies (mostly for analyzing and reading trajectory
data and for logging).


<|MERGE_RESOLUTION|>--- conflicted
+++ resolved
@@ -1,13 +1,3 @@
-<<<<<<< HEAD
-## Documentation
-This package contains several scripts for doing 
-simulations of rigid bodies made out of "blob" particles rigidly
-connected (termed "rigid multiblobs").  These simulations consider the particles near a single
-wall (floor), which is always at z = 0. The blob-blob mobility used for
-is the Rotne-Prager-Blake tensor given in appendix C of the paper:
-'Simulation of hydrodynamically interacting particles near a no-slip boundary'
-by James Swan and John Brady, Phys. Fluids 19, 113306 (2007).
-=======
 # Documentation 
 This package contains several python codes to run simulations of 
 rigid bodies made out of _blob particles_ rigidly connected near
@@ -15,7 +5,6 @@
 mobility of complex shape objects, solve mobility or resistance problems
 for suspensions of many bodies or run deterministic or stochastic 
 dynamic simulations.
->>>>>>> 36671903
 
 We explain in the next sections how to use the package.
 For the theory consult the references:
@@ -29,46 +18,13 @@
   A. Pal Singh Bhalla, B. E. Griffith and A. Donev. [arXiv](http://arxiv.org/abs/1602.02170)
 
 
-<<<<<<< HEAD
-### Prepare the mobility functions
-The functions to compute the blob mobility matrix **M** and the
-product **Mf** are defined in the directory `mobility/`.
-Some of the functions use pycuda or C++ (through the Boost Python
-library) for speed up. To use the C++ implementation compile
-`mobility_ext.cc` to a `.so` file using the Makefile provided (which will need 
-to be modified slightly to reflect your Python version, etc.).
-To use the pycuda implementation you will need pycuda and a GPU compatible with CUDA.
-Donev: Give more instructions for how to compile the GPU stuff. Do they need to use a different Makefile,
-change the makefile, comment lines out, etc.? Maybe give the link to PyCUDA.
-=======
 ## 1. Prepare the package
 The codes are implemented in python and it is not necessary to compile the package to use it. 
 However, we provide alternative implementations in _C++_ (through the Boost Python
 library) and _pycuda_ for some of the most computationally 
 expensive functions. You can skip to section 2 but come back if you
 want to take fully advantage of this package.
->>>>>>> 36671903
-
-
-<<<<<<< HEAD
-`import mobility_ext as me`
-Donev: OK
-
-`import mobility_pycuda`
-Donev: This seems to mix two things: Use C++, and use CUDA. How are the two related. Shouldn't the user choose one OR the other.
-
-Donev: Moved this here
-####WITHOUT BOOST
-If you do not want to use boost for the brownian dynamics simulations,
-the ./fluids/mobility.py file has a "single_wall_fluid_mobility"
-function which is identical to "boosted_single_wall_fluid_mobility"
-but doesn't use boost (and is somewhat slower).  Replace calls to the
-boosted version with calls to the python version wherever mobility of
-a rigid body is calculated (for example in "force_and_torque_boomerang_mobility"
-in ./boomerang/boomerang.py).  Then remove the "import mobility_ext as me" 
-line from ./fluids/mobility.py and everything should run without having 
-to compile any of the C++ code.
-=======
+
 ### 1.1 Prepare the mobility functions
 The codes use functions to compute the blob mobility matrix **M** and the
 matrix vector product **Mf**. For some functions we provide
@@ -88,7 +44,6 @@
 version move to the directory `multi_bodies/` and compile `forces_ext.cc` to
 a `.so` file using the Makefile provided (which you will need 
 to modify slightly to reflect your Python version, etc.).
->>>>>>> 36671903
 
 To use the _pycuda_ implementation all you need is _pycuda_ and a GPU compatible with CUDA;
 you don't need to compile any additional file in this package.
@@ -108,41 +63,15 @@
 .
 ```
 
-<<<<<<< HEAD
-`inputfile` contains the options for the simulation (time steps, number of bodies...),
-see `multi_bodies/data.main`
-Donev: I added some comments also in this file, see it.
- for an example. The trajectory data is saved as a list of 
-locations and orientations in the output file `.bodies`. 
-Donev: I put a comment in data.main to explain the format .bodies also in data.main. Seems a little confusing to have one file format described here and the other in data.main -- keep it in one place and just indicate here where the file format is described. As I explain in data.main I strongly suggest that .clones and .bodies files be named the same thing and be indexed consistently, so there is really only one file format.
-Each timestep is saved as 7 
-floats per body printed on a separate line, with location as the first 3 floats, and 
-the quaternion representing orientation as the last 4 floats.
-=======
 For example, the file `multi_bodies/Structures/boomerang_N_15.clones` represents
 the configuration for a single body with location (0, 0, 10)
 and orientation given by the quaternion (0.5, 0.5, 0.5, 0.5).
->>>>>>> 36671903
+
 
 The coordinates of the blobs forming a rigid body in the default configuration
 (location (0, 0, 0) and quaternion (1, 0, 0, 0)) are given to the codes 
 through `*.vertex` files. The format of these files is:
 
-<<<<<<< HEAD
-* `mobility_blobs`: it computes the blobs mobility matrix **M**.
-Donev: What is this used for? You mean M is formed as a dense matrix. Where is this used -- in Steven's code? Seems to make no sense here to ever use the C++ code? That only makes sense for a matrix-vector product really to speed up the for loops?
-If you are not using the C++ implementation select the python version.
-Donev: Explain how to "select" -- you mean comment out one line or another?
-
-* `mobility_vector_prod`: it computes the matrix vector product **Mf**.
-If you are not using pycuda select the C++ or the python version.
-Donev: Explain *how* to select this.
-
-* `force_torque_calculator_sort_by_bodies`: it computes the external forces
-and torques on the rigid bodies. The current implementation only
-includes gravity forces plus pairwise interactions between the blobs and the wall.
-Donev: Where are the potentials of interaction given. Explain to the user what to change to have different interaction potentials. Where are the parameters of those potentials given -- hard coded into the code or an input file? Somehow it seems there should be a separate input file for the potentials or a section in the input file...this is tricky and without the full machinery IBAMR implements of having sections in the input file may be hard to do. But one needs to think here about how other uses would change this code and allow parameters to be chosen in input files and not hard coded into code.
-=======
 ```
 number_of_blobs_in_rigid_body
 vector_location_blob_0
@@ -156,39 +85,12 @@
 structure of a boomerang-like particle formed by 15 blobs.
 
 
->>>>>>> 36671903
 
 ## 3. Run static simulations
 We start explaining how to compute the mobility of a rigid body close to a wall.
 First, move to the directory `multi_bodies/` and inspect the input file 
 `inputfile_bodies_mobility.dat`:
 
-<<<<<<< HEAD
-### Software organization
-* **body/**: it contains a class to handle a single rigid body.
-* **boomerang/**: See next section.
-* **doc/**: documentation.
-* **mobility/**: it has functions to compute the blob mobility matrix **M** and the
-product **Mf**.
-* **multi_bodies/**: the main code to run simulations of rigid bodies.
-* **quaternion_integrator/**: it has a small class to handle quaternions and
-the schemes to integrate the equations of motion.
-* **sphere/**: the folder contains an example to simulate a sphere
-whose center of mass is displaced from the geometric center
-(i.e., gravity generates a torque), sedimented near a no-slip wall
-in the presence of gravity, as described in Section IV.C in [1].
-Unlike the boomerang example this code does not use a rigid
-multiblob model of the sphere but rather uses the best known
-(semi)analytical approximations to the sphere mobility.
-* **stochastic_forcing/**: it contains functions to compute the product
- **M**^{1/2}**z** necessary to perform Brownian simulations.
- Donev: What happened to Steven's codes for dense N^(1/2) -- did we throw those out?
-* **utils.py**: this file has some general functions that would be useful for
-general rigid bodies (mostly for analyzing and reading trajectory
-data and for logging).
-
-Donev: Blaise should put some routines here for visualizing/computing velocity fields on a grid. He already has them but they are useful to everyone.
-=======
 ---
 
 ```
@@ -265,7 +167,6 @@
 * `.bodies_mobility.dat`: the 6x6 rigid body mobility computed with the option 
 `scheme bodies_mobility`. When this mobility is apply to the vector (force, torque)
 generates the vector (velocity, angular_velocity).
->>>>>>> 36671903
 
 * `.force.dat`: forces and torques on the bodies computed with the option
 `scheme resistance`. The format of the file is one line per body and six floats per line
@@ -337,13 +238,6 @@
 python multi_bodies --input-file data.main
 `
 
-<<<<<<< HEAD
-### To run the sphere example:
-1) Define the directory where you want to save your data by making a copy 
-of config.py called "config_local.py" and define DATA_DIR to your
-liking. (In the future, any additional configuration variables will be set in
-this file.)
-=======
 Now, you can inspect the output, `ls data/run.*`. The output files are:
 
 * `.bodies_info`: it contains the number of bodies and blobs in the simulation.
@@ -354,7 +248,6 @@
 code saves a file with the location and orientation of the rigid 
 bodies. The name format is (output_name + structure_name + time_step + .clones)
 The format of the files is the same that in the input .clones files.
->>>>>>> 36671903
 
 * `.inputfile`: a copy of the input file.
 
