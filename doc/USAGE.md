--- conflicted
+++ resolved
@@ -228,11 +228,7 @@
 
 
 ## 5. Run dynamic simulations 
-<<<<<<< HEAD
 ### 5.1 Rigid multiblobs simulations
-=======
-### 5.1 Run rigid multiblobs simulations
->>>>>>> ae3ae1bd
 We have two python codes to run dynamic simulations. The first,
 in the directory `boomerang/`, allows to run stochastic Brownian simulations for a single body. 
 See the instruction in `doc/boomerang.txt`. Here, we explain how to use the other
@@ -372,7 +368,6 @@
 * `n_save`: (int) save the bodies configuration every `n_save` steps. 
 
 * `repulsion_strength`: (float) the blobs interact through a soft potential of the
-<<<<<<< HEAD
 form (`U = eps + eps * (d-r)/b` if `r < d` and `U = eps *
 exp(-(r-d)/b)` if `r >=d`) 
 where `r` is the distance between blobs, `b` is the characteristic
@@ -381,19 +376,9 @@
 
 * `debye_length`: (float) the blobs interact through a potential (`U = eps + eps * (d-r)/b` if `r < d` and `U = eps *
 exp(-(r-d)/b)` if `r >=d`),
-=======
-form (`U = (eps + eps * (d-r)/b)` if `r <= d` and `U = eps *
-exp(-(r-d)/b)` if `r > d`) where `r` is the distance between blobs, `b` is the characteristic
-length, `eps` is the strength and `d=2*a` is twice the blob radius. This is the strength of the potential,
-`eps` in the above expression (see section 5.3 to modify blobs interactions).
-
-* `debye_length`: (float) the blobs interact through a soft potential (`U = (eps + eps * (d-r)/b)` if `r <= d` and `U = eps *
-exp(-(r-d)/b)` if `r > d`),
->>>>>>> ae3ae1bd
 this is the characteristic length of the potential, `b` in the above expression
 (see section 5.3 to modify blobs interactions).
 
-<<<<<<< HEAD
 * `repulsion_strength_wall`: (float) the blobs interact with the wall with a Yukawa-like potential. The potential is
 (`U = eps + eps * (d-r)/b` if `r < d` and `U = eps *
 exp(-(r-d)/b)` if `r >=d`) where `h` is the distance between the wall and
@@ -404,18 +389,6 @@
 potential (`U = eps + eps * (d-r)/b` if `r < d` and `U = eps *
 exp(-(r-d)/b)` if `r >=d`). 
 This is the characteristic length of the Yukawa potential, `b` in the above expression (see section 5.1 to modify blobs interactions).
-=======
-* `repulsion_strength_wall`: (float) the blobs interact with the wall with a soft potential. The potential is
-(`U = (eps + eps * (d-r)/b)` if `r <= d` and `U = eps *
-exp(-(r-d)/b)` if `r > d`) where `h` is the distance between the wall and
-the particle, `d=a` is the blob radius, `b` is the characteristic potential length and `eps` is the strength. 
-This is the strength of the Yukawa potential, `eps` in the above formula (see section 5.3 to modify blobs interactions). 
-
-* `debye_length_wall`: (float) the blobs interact with the wall with a soft 
-potential (`U = (eps + eps * (d-r)/b)` if `r <= d` and `U = eps *
-exp(-(r-d)/b)` if `r > d`). 
-This is the characteristic length of the Yukawa potential, `b` in the above expression (see section 5.3 to modify blobs interactions).
->>>>>>> ae3ae1bd
 
 * `random_state`: (string) name of a file with the state of the random generator from a previous simulation.
 It can be used to generate the same random numbers in different simulations.
@@ -448,9 +421,6 @@
 particles in the unit cell and the first neighbor cells along the
 pseudo-periodic axis. PPBC along the z axis are not supported.
 
-### 5.2 Run rollers simulations
-
-<<<<<<< HEAD
 ### 5.2 Rollers simulations
 We can also use the code `multi_bodies.py` to run simulations of
 bodies discretized with a single blob interacting hydrodynamically with
@@ -485,10 +455,7 @@
 velocity of the blobs. It is used when the option `free_kinematics` is
 set to False.
 
-### 5.1 Modify the codes
-=======
 ### 5.3 Modify the codes
->>>>>>> ae3ae1bd
 Right now, the slip on the rigid bodies and the interactions between blobs and between  
 bodies are hard-coded in the codes. We explain here how the user can change these functions.
 First, we provide two alternatives to compute the interactions between
