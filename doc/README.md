--- conflicted
+++ resolved
@@ -39,11 +39,7 @@
 blobs and the wall, see Ref. [3].
 
 ## 1. Prepare the package
-<<<<<<< HEAD
 The codes are implemented in python (version 3.x or 2.7) and it is not necessary to compile the package to use it. 
-=======
-The codes are implemented in python (version 3.x or 2.7) and it is not necessary to compile the package to use it.
->>>>>>> 4852098a
 
 We provide alternative implementations in _C++_ (through the Boost Python
 library or pybind11), _numba_ and _pycuda_ for some of the most computationally
