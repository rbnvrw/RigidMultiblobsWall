''' Plot animation of the free tetrahedron trajectory. '''

import numpy as np
import os
import sys
sys.path.append('..')
import vtk


from config_local import DATA_DIR
from quaternion_integrator.quaternion import Quaternion
import tetrahedron_free as tf
from utils import read_trajectory_from_txt_old

N_SPHERES = 4
TIME_SKIP = 5
WRITE = True

class vtkTimerCallback():
  def __init__(self):
    self.timer_count = 0
    self.n = 1
 
  def execute(self,obj,event):
    print self.timer_count
    r_vectors = tf.get_free_r_vectors(
      self.locations[self.n*TIME_SKIP], 
      Quaternion(self.orientations[self.n*TIME_SKIP]))

    for k in range(N_SPHERES):
      self.sources[k].SetCenter(r_vectors[k][0], r_vectors[k][1],
                                r_vectors[k][2])
    for k in range(N_SPHERES):
      for j in range(0, k):
        self.line_sources[k][j].SetPoint1(r_vectors[k][0], 
                                          r_vectors[k][1], 
                                          r_vectors[k][2])
        self.line_sources[k][j].SetPoint2(r_vectors[j][0], 
                                          r_vectors[j][1], 
                                          r_vectors[j][2])

    iren = obj
    iren.GetRenderWindow().Render()
    if WRITE:
      self.w2if.Update()
      self.w2if.Modified()
      self.lwr.SetFileName(os.path.join(
          '.', 'figures',
          'frame'+ ('%03d' % self.n)+'.png'))
      self.lwr.Write()
    self.timer_count += 0.1
    self.n += 1


if __name__ == '__main__':
  # Data file name where trajectory data is stored.
  data_name = sys.argv[1]

  #######
  data_file_name = os.path.join(DATA_DIR, 'tetrahedron', data_name)
  
  params, locations, orientations = read_trajectory_from_txt_old(data_file_name)

  print 'Parameters are : ', params

  initial_r_vectors = tf.get_free_r_vectors(
    locations[0], Quaternion(orientations[0]))

  # Create blobs
  blob_sources = []
  for k in range(N_SPHERES):
    blob_sources.append(vtk.vtkSphereSource())
    blob_sources[k].SetCenter(initial_r_vectors[0][0],
                              initial_r_vectors[0][1],
                              initial_r_vectors[0][2])
    blob_sources[k].SetRadius(tf.A)

  wall_source = vtk.vtkCubeSource()
  wall_source.SetCenter(0., 0., -0.125)
  wall_source.SetXLength(10.)
  wall_source.SetYLength(10.)
  wall_source.SetZLength(0.25)


  #Create a blob mappers and blob actors
  blob_mappers = []
  blob_actors = []
  for k in range(N_SPHERES):
    blob_mappers.append(vtk.vtkPolyDataMapper())
    blob_mappers[k].SetInputConnection(blob_sources[k].GetOutputPort())
    blob_actors.append(vtk.vtkActor())
    blob_actors[k].SetMapper(blob_mappers[k])
    blob_actors[k].GetProperty().SetColor(1, 0, 0)

  # Set up wall actor and mapper
  wall_mapper = vtk.vtkPolyDataMapper()
  wall_mapper.SetInputConnection(wall_source.GetOutputPort())
  wall_actor = vtk.vtkActor()
  wall_actor.SetMapper(wall_mapper)
  wall_actor.GetProperty().SetColor(0.3, 0.95, 0.3)

  # Create lines
  line_sources = []
  for k in range(N_SPHERES):
    line_sources.append([])
    for j in range(0, k):
      line_sources[k].append(vtk.vtkLineSource())
      line_sources[k][j-1].SetPoint1(initial_r_vectors[k][0], 
                                     initial_r_vectors[k][1], 
                                     initial_r_vectors[k][2])
      line_sources[k][j-1].SetPoint2(initial_r_vectors[j][0], 
                                     initial_r_vectors[j][1], 
                                     initial_r_vectors[j][2])

  line_mappers = []
  line_actors = []
  for k in range(N_SPHERES):
    line_mappers.append([])
    line_actors.append([])
    for j in range(0, k):
      line_mappers[k].append(vtk.vtkPolyDataMapper())
      line_mappers[k][j].SetInputConnection(
        line_sources[k][j].GetOutputPort())
      line_actors[k].append(vtk.vtkActor())
      line_actors[k][j].SetMapper(line_mappers[-1][-1])
      line_actors[k][j].GetProperty().SetColor(1, 0, 0)

  # Create camera
  camera = vtk.vtkCamera()
<<<<<<< HEAD
  camera.SetPosition(0., -15., 3.)
=======
  camera.SetPosition(0., -10., 5.)
>>>>>>> ae54509c
  camera.SetFocalPoint(0., 0., 0.)
  camera.SetViewAngle(37.)

  # Setup a renderer, render window, and interactor
  renderer = vtk.vtkRenderer()
  renderer.SetActiveCamera(camera)
  renderWindow = vtk.vtkRenderWindow()
  renderWindow.SetSize(1000, 1000)

  renderWindow.AddRenderer(renderer);
  renderWindowInteractor = vtk.vtkRenderWindowInteractor()
  renderWindowInteractor.SetRenderWindow(renderWindow)

  #Add the actors to the scene
  for k in range(N_SPHERES):
    renderer.AddActor(blob_actors[k])
  
  # Add Line Ators to the scene.
  for k in range(N_SPHERES):
    for j in range(0, k):
      renderer.AddActor(line_actors[k][j])

  renderer.AddActor(wall_actor)
<<<<<<< HEAD

=======
>>>>>>> ae54509c
  renderer.SetBackground(0.9, 0.9, 0.9) # Background color off white

  #Render and interact
  renderWindow.Render()
  
  # Initialize must be called prior to creating timer events.
  renderWindowInteractor.Initialize()

  # Set up writer for pngs so we can save a movie.
  w2if = vtk.vtkWindowToImageFilter()
  w2if.SetInput(renderWindow)
  w2if.SetMagnification(1.5)
  w2if.Update()
  w2if.ReadFrontBufferOff()
  lwr = vtk.vtkPNGWriter()
  lwr.SetInput( w2if.GetOutput() )

  # Sign up to receive TimerEvent
  cb = vtkTimerCallback()
  cb.actors = blob_actors
  cb.lwr = lwr
  cb.w2if = w2if
  cb.sources = blob_sources
  cb.line_sources = line_sources
  cb.locations = locations
  cb.orientations = orientations
  renderWindowInteractor.AddObserver('TimerEvent', cb.execute)
  timerId = renderWindowInteractor.CreateRepeatingTimer(300);
  
  #start the interaction and timer
  renderWindowInteractor.Start()
<|MERGE_RESOLUTION|>--- conflicted
+++ resolved
@@ -97,7 +97,7 @@
   wall_mapper.SetInputConnection(wall_source.GetOutputPort())
   wall_actor = vtk.vtkActor()
   wall_actor.SetMapper(wall_mapper)
-  wall_actor.GetProperty().SetColor(0.3, 0.95, 0.3)
+  wall_actor.GetProperty().SetColor(0.4, 0.95, 0.4)
 
   # Create lines
   line_sources = []
@@ -127,11 +127,7 @@
 
   # Create camera
   camera = vtk.vtkCamera()
-<<<<<<< HEAD
-  camera.SetPosition(0., -15., 3.)
-=======
   camera.SetPosition(0., -10., 5.)
->>>>>>> ae54509c
   camera.SetFocalPoint(0., 0., 0.)
   camera.SetViewAngle(37.)
 
@@ -155,10 +151,6 @@
       renderer.AddActor(line_actors[k][j])
 
   renderer.AddActor(wall_actor)
-<<<<<<< HEAD
-
-=======
->>>>>>> ae54509c
   renderer.SetBackground(0.9, 0.9, 0.9) # Background color off white
 
   #Render and interact
