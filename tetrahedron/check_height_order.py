''' 
Script to check order of accuracy of a scheme by looking
at the error in height distribution.  Use data produced by tetrahedron.py.
'''
import os
import cPickle
import numpy as np
import matplotlib
matplotlib.use('Agg')
from matplotlib import pyplot

def check_height_order(heights_list, buckets, names, dts, order):
  ''' 
  Plot just the discrepency between each scheme and the equilibrium,
  which is assumed to be the last entry in heights.  
  heights_list[dt][run][scheme][particle] is a histogram of
  the distribution of the height of a particle (0 - 3)
  given by running scheme with timestep dt.  The 
  5th entry (particle = 4), if it exists, is the PDF of the center of 
  the tetrahedron. Run indicates
  which run this is, and the multiple runs are used for generating error bars.

  buckets gives a list of the midpionts of buckets, which is used for 
  plotting the histogram.
  
  names gives the names of the schemes (FIXMAN, etc) in the same order as they
  are ordered in heights_list[dt][run] for any dt and run.

  dts gives the timesteps used in the simulations, in the same order as the 
  first index of heights_list.

  order is used to scale errors at smaller timesteps for checking the order
  of accuracy of the schemes.
  '''
  symbols = ['*', '.', 's', '^', 'x']
  write_data = True
  error_bars = False  # do we plot error bars?

  # assume smallest dt is last dt.
  small_dt_idx = len(heights_list) - 1
  # Just look at the center of the tetrahedron for now.
  # WARNING: This will not work with the fixed tetrahedron or 
  # with older free tetrahedron runs!  In those cases, particle must
  # be between 0 and 2.
<<<<<<< HEAD
  particle = 2 
=======
  # In the free case, particle = 4 indicates the geometric center.
  particle = 4
  upper_limit = 8.5  # Upper limit for histogram buckets in plot.
  if write_data:
    if particle == 4:
      with open('./data/EquilibriumDistributionCenter-data.txt',
                'w') as f:
        f.write('Buckets:\n')
        f.write('%s \n' % buckets)
    else:
      with open('./data/EquilibriumDistributionParticle-%s-data.txt' 
                % particle, 'w') as f:
        f.write('Buckets:\n')
        f.write('%s \n' % buckets)
    if particle == 4:
      with open('./data/ErrorCenter-data.txt',
                'w') as f:
        f.write('Buckets:\n')
        f.write('%s \n' % buckets)
    else:
      with open('./data/ErrorParticle-%s-data.txt' 
              % particle, 'w') as f:
        f.write('Buckets:\n')
        f.write('%s \n' % buckets)

>>>>>>> 59299ba9
  for scheme_idx in range(len(heights_list[0][0]) - 1):
    # Loop through schemes, indexed by scheme_idx
    error_sums = []
    std_sums = []
    for dt_idx in range(len(heights_list)):
      # Loop through dts, indexed by dt_idx
      n_runs = len(heights_list[dt_idx])
      # Mean and std of error over all runs:
      error_means = np.mean([heights_list[dt_idx][l][scheme_idx][particle] - 
                             heights_list[dt_idx][l][-1][particle] 
                             for l in range(n_runs)], axis=0)
      error_std = np.std([heights_list[dt_idx][l][scheme_idx][particle] - 
                             heights_list[dt_idx][l][-1][particle] 
                             for l in range(n_runs)], axis=0)/np.sqrt(n_runs)

      error_sums.append(sum(abs(error_means))*(buckets[1] - buckets[0]))
      std_sums.append(sum(error_std)*(buckets[1] - buckets[0]))
      # Mean and Std of height over runs.
      height_means = np.mean([heights_list[dt_idx][l][scheme_idx][particle]
                             for l in range(n_runs)], axis=0)
      height_std = np.std([heights_list[dt_idx][l][scheme_idx][particle]
                            for l in range(n_runs)], axis=0)/np.sqrt(n_runs)
      # Figure 1 is just height distribution.
      pyplot.figure(scheme_idx*3)
      if error_bars:
        pyplot.errorbar(buckets, height_means,
                        yerr = 2.*height_std,
                        label = names[scheme_idx] + ', dt=%s' % dts[dt_idx])
      else:
        pyplot.plot(buckets, height_means, symbols[dt_idx] + '--', 
                    label = names[scheme_idx] + ', dt=%s' % dts[dt_idx])

      if dt_idx == small_dt_idx:
        pyplot.figure(12)  
        if error_bars:
          pyplot.errorbar(buckets, height_means,
                          yerr = 2.*height_std,
                          label = names[scheme_idx])
        else:
          pyplot.plot(buckets, height_means, symbols[scheme_idx] + '--',
                      label=names[scheme_idx])
        if write_data:
          if particle == 4:
            with open('./data/EquilibriumDistributionCenter-data.txt', 
                      'a') as f:
              f.write('Scheme: %s\n' % names[scheme_idx])
              f.write('Heights PDF:')
              f.write('%s \n' % height_means)
          else:
            with open('./data/EquilibriumDistributionParticle-%s-data.txt' % 
                      particle, 'a') as f:
              f.write('Scheme: %s\n' % names[scheme_idx])
              f.write('Heights PDF:')
              f.write('%s \n' % height_means)

      # Figure 2 is the errors, scaled to check order.
      pyplot.figure(scheme_idx*3 + 1)
      scale_factor = (dts[0]/dts[dt_idx])**order
      if error_bars:
        pyplot.errorbar(buckets, scale_factor*(error_means), 
                        yerr = scale_factor*2.*error_std,
                        label = names[scheme_idx] + ', dt=%s' % dts[dt_idx])
      else:
        pyplot.plot(buckets, scale_factor*(error_means), 
                    symbols[dt_idx] + '--',
                    label = names[scheme_idx] + ', dt=%s' % dts[dt_idx])
      if write_data:
        if particle == 4:
          with open('./data/ErrorCenter-data.txt',
                    'a') as f:
            f.write('Scheme: %s \n' % names[scheme_idx])
            f.write('dt: %s \n' % dts[dt_idx])
            f.write('Error in Height PDF (not scaled):\n')
            f.write('%s \n' % error_means)
        else:
          with open('./data/ErrorParticle-%s-data.txt' 
                    % particle, 'a') as f:
            f.write('Scheme: %s \n' % names[scheme_idx])
            f.write('dt: %s \n' % dts[dt_idx])
            f.write('Error in Height PDF (not scaled):\n')
            f.write('%s \n' % error_means)

    # Figure 3 is a log-log plot of error v. dt.
    pyplot.figure(scheme_idx*3 + 2)
    pyplot.loglog(dts, error_sums, label='%s' % names[scheme_idx])
    pyplot.loglog(dts, error_sums[0]*np.array(dts)/dts[0], 'k--', label='First Order')

    # Now plot the equilibrium for the distribution plots.
    eq_idx = len(heights_list[0][0]) - 1
    # Mean and Std of height over runs.
    height_means = np.mean([heights_list[dt_idx][l][eq_idx][particle]
                             for l in range(n_runs)], axis=0)
    height_std = np.std([heights_list[dt_idx][l][eq_idx][particle]
                            for l in range(n_runs)], axis=0)/np.sqrt(n_runs)
    # Figure 1 is just height distribution.
    pyplot.figure(scheme_idx*3)
    pyplot.errorbar(buckets, height_means,
                    yerr = 2.*height_std,
                    label = 'Monte Carlo')
  pyplot.figure(12)
  # Uncomment this to include error bars.
#  pyplot.errorbar(buckets, height_means,
#                  yerr = 2.*height_std,
#                  label = 'Monte Carlo')
  pyplot.plot(buckets, height_means, 'k-', linewidth=2.0, label='Monte Carlo')
  if write_data:
    if particle == 4:
      with open('./data/EquilibriumDistributionCenter-data.txt', 'a') as f:
        f.write('Monte Carlo\n')
        f.write('Heights PDF:')
        f.write('%s \n' % height_means)
    else:
      with open('./data/EquilibriumDistributionParticle-%s-data.txt'
                % particle, 'a') as f:
        f.write('Monte Carlo\n')
        f.write('Heights PDF:')
        f.write('%s \n' % height_means)

  # Title and labels.
  for scheme_idx in range(len(heights_list[0][0]) - 1):
    pyplot.figure(scheme_idx*3)
    pyplot.title('%s Scheme Height Distribution' % names[scheme_idx])
    pyplot.xlabel('Height')
    pyplot.xlim([0., upper_limit])
    pyplot.ylabel('PDF')
    pyplot.legend(loc = 'best', prop={'size': 9})
    if particle == 4:
      pyplot.savefig('./figures/HeightRefinement-Scheme-%s-Center.pdf' %
                     (names[scheme_idx]))
    else:
      pyplot.savefig('./figures/HeightRefinement-Scheme-%s-Particle-%s.pdf' %
                     (names[scheme_idx], particle))
    pyplot.figure(scheme_idx*3 + 1)
    pyplot.title('%s - Error in height distribution'  % (names[scheme_idx]))
    pyplot.xlabel('Height')
    pyplot.xlim([0., upper_limit])
    pyplot.ylabel('Error in PDF')
    pyplot.legend(loc = 'best', prop={'size': 9})
    if particle == 4:
      pyplot.savefig('./figures/HeightError-Scheme-%s-Center.pdf' %
                     (names[scheme_idx]))
    else:
      pyplot.savefig('./figures/HeightError-Scheme-%s-Particle-%s.pdf' %
                     (names[scheme_idx], particle))
    pyplot.figure(scheme_idx*3 + 2)
    pyplot.title('LogLog plot dt v. Error, %s' % (names[scheme_idx]))
    pyplot.xlabel('Log(dt)')
    pyplot.ylabel('Log(Error)')
    pyplot.legend(loc = 'best', prop={'size': 9})
    if particle == 4:
      pyplot.savefig('./figures/LogLogError-Scheme-%s-Center.pdf' %
                     (names[scheme_idx]))
    else:
      pyplot.savefig('./figures/LogLogError-Scheme-%s-Particle-%s.pdf' %
                     (names[scheme_idx], particle))


  pyplot.figure(12)
  if particle == 4:
    pyplot.title('Equilibrium distribution for geometric center, dt=%s' % 
                 (dts[small_dt_idx]))
  else:
    pyplot.title('Equilibrium Distribution for Particle %s, dt=%s' % 
                 (particle, dts[small_dt_idx]))
  pyplot.xlabel('Height')
  pyplot.ylabel('PDF')
  pyplot.legend(loc = 'best', prop={'size': 9})
  pyplot.xlim([0.0, upper_limit])
  if particle == 4:
    pyplot.savefig('./figures/EquilibriumDistributionCenter.pdf')
  else:
    pyplot.savefig('./figures/EquilibriumDistributionParticle-%s.pdf' %
                   particle)


if __name__  == '__main__':
  # Grab the data from a few runs with different dts, and
  # Check their order.
  # List of lists. Each entry should be a list of names of data
  # files for multiple runs with the same timestep and number of steps.
  data_files = [['tetrahedron-dt-32-N-6000000-run-1-fixed.pkl',
                 'tetrahedron-dt-32-N-6000000-run-2-fixed.pkl',
                 'tetrahedron-dt-32-N-6000000-run-3-fixed.pkl',
                 'tetrahedron-dt-32-N-6000000-run-4-fixed.pkl'],
                ['tetrahedron-dt-16-N-6000000-run-1-fixed.pkl',
                 'tetrahedron-dt-16-N-6000000-run-2-fixed.pkl',
                 'tetrahedron-dt-16-N-6000000-run-3-fixed.pkl',
                 'tetrahedron-dt-16-N-6000000-run-4-fixed.pkl'],
                ['tetrahedron-dt-8-N-6000000-run-1-fixed.pkl',
                 'tetrahedron-dt-8-N-6000000-run-2-fixed.pkl',
                 'tetrahedron-dt-8-N-6000000-run-3-fixed.pkl',
                 'tetrahedron-dt-8-N-6000000-run-4-fixed.pkl'],
                ['tetrahedron-dt-4-N-6000000-run-1-fixed.pkl',
                 'tetrahedron-dt-4-N-6000000-run-2-fixed.pkl',
                 'tetrahedron-dt-4-N-6000000-run-3-fixed.pkl',
                 'tetrahedron-dt-4-N-6000000-run-4-fixed.pkl'],
                ['tetrahedron-dt-2-N-6000000-run-1-fixed.pkl',
                 'tetrahedron-dt-2-N-6000000-run-2-fixed.pkl',
                 'tetrahedron-dt-2-N-6000000-run-3-fixed.pkl',
                 'tetrahedron-dt-2-N-6000000-run-4-fixed.pkl',
                 'tetrahedron-dt-2-N-6000000-run-5-fixed.pkl',
                 'tetrahedron-dt-2-N-6000000-run-6-fixed.pkl',
                 'tetrahedron-dt-2-N-6000000-run-7-fixed.pkl',
                 'tetrahedron-dt-2-N-6000000-run-8-fixed.pkl',
                 'tetrahedron-dt-2-N-6000000-run-9-fixed.pkl',
                 'tetrahedron-dt-2-N-6000000-run-10-fixed.pkl',
                 'tetrahedron-dt-2-N-6000000-run-11-fixed.pkl',
                 'tetrahedron-dt-2-N-6000000-run-12-fixed.pkl',
                 'tetrahedron-dt-2-N-6000000-run-13.pkl',
                 'tetrahedron-dt-2-N-6000000-run-14.pkl',
                 'tetrahedron-dt-2-N-6000000-run-15.pkl',
                 'tetrahedron-dt-2-N-6000000-run-16.pkl',
                 'tetrahedron-dt-2-N-6000000-run-17.pkl',
                 'tetrahedron-dt-2-N-6000000-run-18.pkl',
                 'tetrahedron-dt-2-N-6000000-run-19.pkl',
                 'tetrahedron-dt-2-N-6000000-run-20.pkl',
                 'tetrahedron-dt-2-N-6000000-run-21.pkl',
                 'tetrahedron-dt-2-N-6000000-run-22.pkl',
                 'tetrahedron-dt-2-N-6000000-run-23.pkl',
                 'tetrahedron-dt-2-N-6000000-run-24.pkl',
                 'tetrahedron-dt-2-N-6000000-run-25.pkl',
                 'tetrahedron-dt-2-N-6000000-run-26.pkl',
                 'tetrahedron-dt-2-N-6000000-run-27.pkl',
                 'tetrahedron-dt-2-N-6000000-run-28.pkl',
                 'tetrahedron-dt-2-N-6000000-run-29.pkl',
                 'tetrahedron-dt-2-N-6000000-run-30.pkl',
                 'tetrahedron-dt-2-N-6000000-run-31.pkl',
                 'tetrahedron-dt-2-N-6000000-run-32.pkl']]
  
<<<<<<< HEAD
  dts = [32., 16., 8., 4., 2.]

  # Free tetrahedron.
  # data_files = [['free-tetrahedron-dt-1.6-N-2000000-four-blobs-1.pkl',
  #                'free-tetrahedron-dt-1.6-N-2000000-four-blobs-2.pkl',],
  #               ['free-tetrahedron-dt-0.8-N-4000000-four-blobs-1.pkl',
  #                'free-tetrahedron-dt-0.8-N-4000000-four-blobs-2.pkl',]]

                
  # dts = [1.6, 0.8]
=======
  # dts = [32., 16., 8., 4., 2.]  #This is assumed to be in decreasing order.

  # Free tetrahedron.
  data_files = [['free-tetrahedron-dt-1.6-N-2000000-four-blobs-1.pkl',
                 'free-tetrahedron-dt-1.6-N-2000000-four-blobs-2.pkl',
                 'free-tetrahedron-dt-1.6-N-2000000-four-blobs-2.pkl',
                 'free-tetrahedron-dt-1.6-N-2000000-four-blobs-2.pkl',],
                ['free-tetrahedron-dt-0.8-N-4000000-four-blobs-1.pkl',
                 'free-tetrahedron-dt-0.8-N-4000000-four-blobs-2.pkl',
                 'free-tetrahedron-dt-0.8-N-4000000-four-blobs-3.pkl',
                 'free-tetrahedron-dt-0.8-N-4000000-four-blobs-4.pkl',],
                ['free-tetrahedron-dt-0.4-N-8000000-four-blobs-1.pkl',
                 'free-tetrahedron-dt-0.4-N-8000000-four-blobs-2.pkl',]]

                
  dts = [1.6, 0.8, 0.4]  # This is assumed to be in decreasing order.
>>>>>>> 59299ba9
  
  heights_list = []
  for parameter_set in data_files:
    heights_list.append([])
    for data_file in parameter_set:
      with open('./data/' + data_file, 'rb') as f:
        heights_data = cPickle.load(f)
        heights_list[-1].append(heights_data['heights'])

  # For now assume all runs have the same scheme order and buckets.
  buckets = heights_data['buckets']
  names = heights_data['names']
  check_height_order(heights_list, buckets, names, dts, 1.0)
      
  <|MERGE_RESOLUTION|>--- conflicted
+++ resolved
@@ -42,9 +42,6 @@
   # WARNING: This will not work with the fixed tetrahedron or 
   # with older free tetrahedron runs!  In those cases, particle must
   # be between 0 and 2.
-<<<<<<< HEAD
-  particle = 2 
-=======
   # In the free case, particle = 4 indicates the geometric center.
   particle = 4
   upper_limit = 8.5  # Upper limit for histogram buckets in plot.
@@ -70,7 +67,6 @@
         f.write('Buckets:\n')
         f.write('%s \n' % buckets)
 
->>>>>>> 59299ba9
   for scheme_idx in range(len(heights_list[0][0]) - 1):
     # Loop through schemes, indexed by scheme_idx
     error_sums = []
@@ -300,7 +296,6 @@
                  'tetrahedron-dt-2-N-6000000-run-31.pkl',
                  'tetrahedron-dt-2-N-6000000-run-32.pkl']]
   
-<<<<<<< HEAD
   dts = [32., 16., 8., 4., 2.]
 
   # Free tetrahedron.
@@ -311,24 +306,6 @@
 
                 
   # dts = [1.6, 0.8]
-=======
-  # dts = [32., 16., 8., 4., 2.]  #This is assumed to be in decreasing order.
-
-  # Free tetrahedron.
-  data_files = [['free-tetrahedron-dt-1.6-N-2000000-four-blobs-1.pkl',
-                 'free-tetrahedron-dt-1.6-N-2000000-four-blobs-2.pkl',
-                 'free-tetrahedron-dt-1.6-N-2000000-four-blobs-2.pkl',
-                 'free-tetrahedron-dt-1.6-N-2000000-four-blobs-2.pkl',],
-                ['free-tetrahedron-dt-0.8-N-4000000-four-blobs-1.pkl',
-                 'free-tetrahedron-dt-0.8-N-4000000-four-blobs-2.pkl',
-                 'free-tetrahedron-dt-0.8-N-4000000-four-blobs-3.pkl',
-                 'free-tetrahedron-dt-0.8-N-4000000-four-blobs-4.pkl',],
-                ['free-tetrahedron-dt-0.4-N-8000000-four-blobs-1.pkl',
-                 'free-tetrahedron-dt-0.4-N-8000000-four-blobs-2.pkl',]]
-
-                
-  dts = [1.6, 0.8, 0.4]  # This is assumed to be in decreasing order.
->>>>>>> 59299ba9
   
   heights_list = []
   for parameter_set in data_files:
