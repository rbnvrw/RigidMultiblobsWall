--- conflicted
+++ resolved
@@ -9,12 +9,6 @@
 blob_blob_force_implementation           python
 
 # Set time step, number of steps and save frequency
-<<<<<<< HEAD
-Donev: Explain save frequency -- is the file format saved in the same format as the .clones file below? Explain this. Is the time of the snapshot recorded anywhere in the file? How does one restart a run from a previous configuration. Does one need to move or copy the .bodies file into a .clones file? This seems not so nice -- why not let one specify the name of the file to start from. How are the files actually named -- what is the base of the file and how are different snapshots (.bodies) distinguished in the file name? I think it is best to name both files the same thing, e.g., base_name-0000000.clones is the initial configuration (but let the user specify both base name and the number at which to start from, default 0). It is also a good idea (from experience) if the time step counter knows what time step one is at. That is, if one starts from file base-name-0000100.clones, the time step counter starts at 100 so the next snapshot saved is something like base-name-0000200.clones, NOT base-name-0000100.clones, thus overwriting the input file. This allows one to run a simulation in many pieces (we call them restarts), and they all continue seemlessly one after the other without causing confusion. This works very well and it is what we do in the codes with the group at LBL, used by many many users around the world.
-dt		0.01
-n_steps		100
-n_save  	1
-=======
 dt                                       0.1
 n_steps                                  10
 n_save                                   1
@@ -23,7 +17,6 @@
 eta                                      1.0 
 g                                        1.0
 blob_radius                              0.25
->>>>>>> 36671903
 
 # Set parameters for the blob-blob interation
 repulsion_strength                       1.0
@@ -34,24 +27,7 @@
 debey_length_wall                        1.0
 
 # Set output name
-<<<<<<< HEAD
-output_name 	run
-
-# Set the rigid bodies (structures). For each kind of rigid body (structure) 
-# the code reads a ".clones" and a ".vertex" file. The ".clones" file gives
-# the initial location and orientation of the rigid bodies.
-Donev: Does this assume that all bodies are identical? Where is the number of bodies (clones) specified -- is it in the top of the .clones file or is it assumed to be the number of lines in .clones file? I recommend it be specified explicitly.
-# It has one line 
-# per body containing the initial location (3 floats) plus the initial 
-# orientation (4 floats for the quaternion). The ".vertex" file gives the
-# configuration of the blobs in the reference configuration (location=[0 0 0] 
-# and orientation[1 0 0 0]). The first line gives the number of blobs in one 
-# body and then it has one line per blob with its coordinates. See the 
-# provided files for an example.
-structure_names Generated_boomerang/boomerang_3d_Nblob_15 Generated_shells/shell_3d_Nblob_42_radius_0_225
-=======
 output_name                              data/run
->>>>>>> 36671903
 
 # Load rigid bodies configuration, provide
 # *.vertex and *.clones files
