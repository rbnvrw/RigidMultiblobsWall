'''
In this module the user can define functions that modified the
code multi_blobs.py. For example, functions to define the
blobs-blobs interactions, the forces and torques on the rigid
bodies or the slip on the blobs.
'''
import numpy as np
import sys
import imp
import os.path
from functools import partial

import utils
from quaternion_integrator.quaternion import Quaternion
<<<<<<< HEAD
from example_pair_active_rods import slip_function as ex_rods_slip
=======

>>>>>>> 37061bbe
# Try to import the forces boost implementation
try:
  import forces_ext
except ImportError:
  pass
# If pycuda is installed import forces_pycuda
try: 
  imp.find_module('pycuda')
  found_pycuda = True
except ImportError:
  found_pycuda = False
if found_pycuda:
  import forces_pycuda  

<<<<<<< HEAD
=======
# Override forces_pycuda with user defined functions.
# If forces_pycuda_user_defined does not exists nothing happens.
if found_pycuda:
  forces_pycuda_user_defined = False
  if os.path.isfile('forces_pycuda_user_defined.py'):
    forces_pycuda_user_defined = True
  if forces_pycuda_user_defined:
    del sys.modules['forces_pycuda']
    sys.modules['forces_pycuda'] = __import__('forces_pycuda_user_defined')
    import forces_pycuda
    
>>>>>>> 37061bbe

def project_to_periodic_image(r, L):
  '''
  Project a vector r to the minimal image representation
  centered around (0,0,0) and of size L=(Lx, Ly, Lz). If 
  any dimension of L is equal or smaller than zero the 
  box is assumed to be infinite in that direction.
  '''
  if L is not None:
    for i in range(3):
      if(L[i] > 0):
        r[i] = r[i] - int(r[i] / L[i] + 0.5 * (int(r[i]>0) - int(r[i]<0))) * L[i]
  return r

def default_zero_r_vectors(r_vectors, *args, **kwargs):
  return np.zeros((r_vectors.size / 3, 3))


def default_zero_blobs(body, *args, **kwargs):
  ''' 
  Return a zero array of shape (body.Nblobs, 3)
  '''
  return np.zeros((body.Nblobs, 3))
<<<<<<< HEAD


def default_zero_bodies(bodies, *args, **kwargs):
  ''' 
  Return a zero array of shape (2*len(bodies), 3)
  '''
  return np.zeros((2*len(bodies), 3))
  
=======
>>>>>>> 37061bbe


def default_zero_bodies(bodies, *args, **kwargs):
  ''' 
  Return a zero array of shape (2*len(bodies), 3)
  '''
  return np.zeros((2*len(bodies), 3))
  

def set_slip_by_ID(body, slip):
  '''
  This function assign a slip function to each body.
  If the body has an associated slip file the function
  "active_body_slip" is assigned (see function below).
  Otherwise the slip is set to zero.

  This function can be override to assign other slip
  functions based on the body ID, (ID of a structure
  is the name of the clones file (without .clones)).
  See the example in
  "examples/pair_active_rods/".
  '''
<<<<<<< HEAD
  if body.ID == 'active_body':
    body.function_slip = active_body_slip
  elif (body.ID == 'Cylinder_N_14_Lg_1_9295_Rg_0_18323') \
        or (body.ID == 'Cylinder_N_86_Lg_1_9384_Rg_0_1484') \
        or (body.ID == 'Cylinder_N_324_Lg_2_0299_Rg_0_1554'):
    body.function_slip = ex_rods_slip.slip_extensile_rod  
=======
  if slip is not None:
    active_body_slip_partial = partial(active_body_slip, slip = slip)
    body.function_slip = active_body_slip_partial
>>>>>>> 37061bbe
  else:
    body.function_slip = default_zero_blobs
  return


def active_body_slip(body, slip):
  '''
  This function set the slip read from the *.slip file to the
  blobs. The slip on the file is given in the body reference 
  configuration (quaternion = (1,0,0,0)) therefore this
  function rotates the slip to the current body orientation.
  
  This function can be used, for example, to model active rods
  that propel along their axes. 
  '''
  # Get rotation matrix
  rotation_matrix = body.orientation.rotation_matrix()

  # Rotate  slip on each blob
  slip_rotated = np.empty((body.Nblobs, 3))
  for i in range(body.Nblobs):
    slip_rotated[i] = np.dot(rotation_matrix, slip[i])
  return slip_rotated


def bodies_external_force_torque(bodies, r_vectors, *args, **kwargs):
  '''
  This function returns the external force-torques acting on the bodies.
  It returns an array with shape (2*len(bodies), 3)
  
  In this is example we just set it to zero.
  '''
  return np.zeros((2*len(bodies), 3))
  

def blob_external_force(r_vectors, *args, **kwargs):
  '''
  This function compute the external force acting on a
  single blob. It returns an array with shape (3).
  
  In this example we add gravity and a repulsion with the wall;
  the interaction with the wall is derived from the potential

  U(z) = U0 + U0 * (a-z)/b   if z<a
  U(z) = U0 * exp(-(z-a)/b)  iz z>=a

  with 
  e = repulsion_strength_wall
  a = blob_radius
  h = distance to the wall
  b = debye_length_wall
  '''
  f = np.zeros(3)

  # Get parameters from arguments
  blob_mass = kwargs.get('blob_mass')
  blob_radius = kwargs.get('blob_radius')
  g = kwargs.get('g')
  repulsion_strength_wall = kwargs.get('repulsion_strength_wall') 
  debye_length_wall = kwargs.get('debye_length_wall')
<<<<<<< HEAD
  spring_flag = kwargs.get('spring_flag')
  if spring_flag:
  # Add harmonic potential
    f[2] += -repulsion_strength_wall * (r_vectors[2] - debye_length_wall)
  else:
=======

>>>>>>> 37061bbe
  # Add gravity
    f += -g * blob_mass * np.array([0., 0., 1.0])

  # Add wall interaction
<<<<<<< HEAD
    h = r_vectors[2]
    if h > blob_radius:
      f[2] += (repulsion_strength_wall / debye_length_wall) * np.exp(-(h-blob_radius)/debye_length_wall)
    else:
      f[2] += (repulsion_strength_wall / debye_length_wall)

  
  

=======
  h = r_vectors[2]
  if h > blob_radius:
    f[2] += (repulsion_strength_wall / debye_length_wall) * np.exp(-(h-blob_radius)/debye_length_wall)
  else:
    f[2] += (repulsion_strength_wall / debye_length_wall)
>>>>>>> 37061bbe
  return f


def calc_one_blob_forces(r_vectors, *args, **kwargs):
  '''
  Compute one-blob forces. It returns an array with shape (Nblobs, 3).
  '''
  Nblobs = r_vectors.size / 3
  force_blobs = np.zeros((Nblobs, 3))
  r_vectors = np.reshape(r_vectors, (Nblobs, 3))
  
  # Loop over blobs
  for blob in range(Nblobs):
    force_blobs[blob] += blob_external_force(r_vectors[blob], *args, **kwargs)   

  return force_blobs


def set_blob_blob_forces(implementation):
  '''
  Set the function to compute the blob-blob forces
  to the right function.
<<<<<<< HEAD

=======
>>>>>>> 37061bbe
  The implementation in pycuda is much faster than the
  one in C++, which is much faster than the one python; 
  To use the pycuda implementation is necessary to have 
  installed pycuda and a GPU with CUDA capabilities. To
  use the C++ implementation the user has to compile 
  the file blob_blob_forces_ext.cc.   
  '''
  if implementation == 'None':
    return default_zero_r_vectors
  elif implementation == 'python':
    return calc_blob_blob_forces_python
  elif implementation == 'C++':
    return calc_blob_blob_forces_boost 
  elif implementation == 'pycuda':
    return forces_pycuda.calc_blob_blob_forces_pycuda


def blob_blob_force(r, *args, **kwargs):
  '''
  This function compute the force between two blobs
  with vector between blob centers r.

  In this example the force is derived from the potential
  
  U(r) = U0 + U0 * (2*a-r)/b   if z<2*a
  U(r) = U0 * exp(-(r-2*a)/b)  iz z>=2*a
  
  with
  eps = potential strength
  r_norm = distance between blobs
  b = Debye length
  a = blob_radius
  '''
  # Get parameters from arguments
  L = kwargs.get('periodic_length')
  eps = kwargs.get('repulsion_strength')
  b = kwargs.get('debye_length')
  a = kwargs.get('blob_radius')

  # Compute force
  project_to_periodic_image(r, L)
  r_norm = np.linalg.norm(r)
  if r_norm > 2*a:
    return -((eps / b) * np.exp(-(r_norm-2*a) / b) / np.maximum(r_norm, np.finfo(float).eps)) * r 
  else:
    return -((eps / b) / np.maximum(r_norm, np.finfo(float).eps)) * r;
  

def calc_blob_blob_forces_python(r_vectors, *args, **kwargs):
  '''
  This function computes the blob-blob forces and returns
  an array with shape (Nblobs, 3).
  '''
  Nblobs = r_vectors.size / 3
  force_blobs = np.zeros((Nblobs, 3))

  # Double loop over blobs to compute forces
  for i in range(Nblobs-1):
    for j in range(i+1, Nblobs):
      # Compute vector from j to u
      r = r_vectors[j] - r_vectors[i]
      force = blob_blob_force(r, *args, **kwargs)
      force_blobs[i] += force
      force_blobs[j] -= force

  return force_blobs


def calc_blob_blob_forces_boost(r_vectors, *args, **kwargs):
  '''
  Call a boost function to compute the blob-blob forces.
  '''
  # Get parameters from arguments
  L = kwargs.get('periodic_length')
  eps = kwargs.get('repulsion_strength')
  b = kwargs.get('debye_length')  
  blob_radius = kwargs.get('blob_radius')  

  number_of_blobs = r_vectors.size / 3
  r_vectors = np.reshape(r_vectors, (number_of_blobs, 3))
  forces = np.empty(r_vectors.size)
  if L is None:
    L = -1.0*np.ones(3)

<<<<<<< HEAD
  forces_ext.calc_blob_blob_forces(r_vectors, forces, eps, b, blob_radius, number_of_blobs, L) 
=======
  forces_ext.calc_blob_blob_forces(r_vectors, forces, eps, b, blob_radius, number_of_blobs, L)
>>>>>>> 37061bbe
  return np.reshape(forces, (number_of_blobs, 3))


def set_body_body_forces_torques(implementation):
  '''
  Set the function to compute the body-body forces
  to the right function. 
  '''
  if implementation == 'None':
    return default_zero_bodies
  elif implementation == 'python':
    return calc_body_body_forces_torques_python


def body_body_force_torque(r, quaternion_i, quaternion_j, *args, **kwargs):
  '''
  This function compute the force between two bodies
  with vector between locations r.
<<<<<<< HEAD

=======
>>>>>>> 37061bbe
  In this example the torque is zero and the force 
  is derived from a Yukawa potential
  
  U = eps * exp(-r_norm / b) / r_norm
  
  with
  eps = potential strength
  r_norm = distance between bodies' location
  b = Debye length
  '''
  force_torque = np.zeros((2, 3))

  # Get parameters from arguments
  L = kwargs.get('periodic_length')
  eps = kwargs.get('repulsion_strength')
  b = kwargs.get('debye_length')
  
  # Compute force
  project_to_periodic_image(r, L)
  r_norm = np.linalg.norm(r)
  force_torque[0] = -((eps / b) + (eps / r_norm)) * np.exp(-r_norm / b) * r / r_norm**2  
  return force_torque


def calc_body_body_forces_torques_python(bodies, r_vectors, *args, **kwargs):
  '''
  This function computes the body-body forces and torques and returns
  an array with shape (2*Nblobs, 3).
  '''
  Nbodies = len(bodies)
  force_torque_bodies = np.zeros((2*len(bodies), 3))
  
  # Double loop over bodies to compute forces
  for i in range(Nbodies-1):
    for j in range(i+1, Nbodies):
      # Compute vector from j to u
      r = bodies[j].location - bodies[i].location
      force_torque = body_body_force_torque(r, bodies[i].orientation, bodies[j].orientation, *args, **kwargs)
      # Add forces
      force_torque_bodies[2*i] += force_torque[0]
      force_torque_bodies[2*j] -= force_torque[0]
      # Add torques
      force_torque_bodies[2*i+1] += force_torque[1]
      force_torque_bodies[2*j+1] -= force_torque[1]

  return force_torque_bodies


def force_torque_calculator_sort_by_bodies(bodies, r_vectors, *args, **kwargs):
  '''
  Return the forces and torque in each body with
  format [f_1, t_1, f_2, t_2, ...] and shape (2*Nbodies, 3),
  where f_i and t_i are the force and torque on the body i.
  '''
  # Create auxiliar variables
  Nblobs = r_vectors.size / 3
  force_torque_bodies = np.zeros((2*len(bodies), 3))
  force_blobs = np.zeros((Nblobs, 3))
  blob_mass = 1.0
  blob_radius = bodies[0].blob_radius

  # Compute one-blob forces (same function for all blobs)
  force_blobs += calc_one_blob_forces(r_vectors, blob_radius = blob_radius, blob_mass = blob_mass, *args, **kwargs)

  # Compute blob-blob forces (same function for all pair of blobs)
  force_blobs += calc_blob_blob_forces(r_vectors, blob_radius = blob_radius, *args, **kwargs)  

  # Compute body force-torque forces from blob forces
  offset = 0
  for k, b in enumerate(bodies):
    # Add force to the body
    force_torque_bodies[2*k:(2*k+1)] += sum(force_blobs[offset:(offset+b.Nblobs)])
    # Add torque to the body
    R = b.calc_rot_matrix()  
    force_torque_bodies[2*k+1:2*k+2] += np.dot(R.T, np.reshape(force_blobs[offset:(offset+b.Nblobs)], 3*b.Nblobs))
    offset += b.Nblobs

  # Add one-body external force-torque
  force_torque_bodies += bodies_external_force_torque(bodies, r_vectors, *args, **kwargs)

  # Add body-body forces (same for all pair of bodies)
  force_torque_bodies += calc_body_body_forces_torques(bodies, r_vectors, *args, **kwargs)
<<<<<<< HEAD
=======
  return force_torque_bodies
>>>>>>> 37061bbe

  return force_torque_bodies

def preprocess(bodies, *args, **kwargs):
  '''
  This function is call at the start of the schemes.
  The default version do nothing, it should be modify by
  the user if he wants to change the schemes.
  '''
  return

<<<<<<< HEAD
def preprocess(bodies, *args, **kwargs):
  '''
  This function is call at the start of the schemes.
=======
def postprocess(bodies, *args, **kwargs):
  '''
  This function is call at the end of the schemes but
  before checking if the postions are a valid configuration.
>>>>>>> 37061bbe
  The default version do nothing, it should be modify by
  the user if he wants to change the schemes.
  '''
  return

<<<<<<< HEAD
def postprocess(bodies, *args, **kwargs):
  '''
  This function is call at the end of the schemes but
  before checking if the postions are a valid configuration.
  The default version do nothing, it should be modify by
  the user if he wants to change the schemes.
  '''
  return

=======



# Override force interactions by user defined functions.
# This only override the functions implemented in python.
# If user_defined_functions is empty or does not exists
# this import does nothing.
user_defined_functions_found = False
if os.path.isfile('user_defined_functions.py'):
  user_defined_functions_found = True
if user_defined_functions_found:
  import user_defined_functions
>>>>>>> 37061bbe
<|MERGE_RESOLUTION|>--- conflicted
+++ resolved
@@ -12,11 +12,7 @@
 
 import utils
 from quaternion_integrator.quaternion import Quaternion
-<<<<<<< HEAD
-from example_pair_active_rods import slip_function as ex_rods_slip
-=======
-
->>>>>>> 37061bbe
+
 # Try to import the forces boost implementation
 try:
   import forces_ext
@@ -31,8 +27,6 @@
 if found_pycuda:
   import forces_pycuda  
 
-<<<<<<< HEAD
-=======
 # Override forces_pycuda with user defined functions.
 # If forces_pycuda_user_defined does not exists nothing happens.
 if found_pycuda:
@@ -44,7 +38,6 @@
     sys.modules['forces_pycuda'] = __import__('forces_pycuda_user_defined')
     import forces_pycuda
     
->>>>>>> 37061bbe
 
 def project_to_periodic_image(r, L):
   '''
@@ -68,17 +61,6 @@
   Return a zero array of shape (body.Nblobs, 3)
   '''
   return np.zeros((body.Nblobs, 3))
-<<<<<<< HEAD
-
-
-def default_zero_bodies(bodies, *args, **kwargs):
-  ''' 
-  Return a zero array of shape (2*len(bodies), 3)
-  '''
-  return np.zeros((2*len(bodies), 3))
-  
-=======
->>>>>>> 37061bbe
 
 
 def default_zero_bodies(bodies, *args, **kwargs):
@@ -101,18 +83,9 @@
   See the example in
   "examples/pair_active_rods/".
   '''
-<<<<<<< HEAD
-  if body.ID == 'active_body':
-    body.function_slip = active_body_slip
-  elif (body.ID == 'Cylinder_N_14_Lg_1_9295_Rg_0_18323') \
-        or (body.ID == 'Cylinder_N_86_Lg_1_9384_Rg_0_1484') \
-        or (body.ID == 'Cylinder_N_324_Lg_2_0299_Rg_0_1554'):
-    body.function_slip = ex_rods_slip.slip_extensile_rod  
-=======
   if slip is not None:
     active_body_slip_partial = partial(active_body_slip, slip = slip)
     body.function_slip = active_body_slip_partial
->>>>>>> 37061bbe
   else:
     body.function_slip = default_zero_blobs
   return
@@ -173,36 +146,15 @@
   g = kwargs.get('g')
   repulsion_strength_wall = kwargs.get('repulsion_strength_wall') 
   debye_length_wall = kwargs.get('debye_length_wall')
-<<<<<<< HEAD
-  spring_flag = kwargs.get('spring_flag')
-  if spring_flag:
-  # Add harmonic potential
-    f[2] += -repulsion_strength_wall * (r_vectors[2] - debye_length_wall)
-  else:
-=======
-
->>>>>>> 37061bbe
   # Add gravity
     f += -g * blob_mass * np.array([0., 0., 1.0])
 
   # Add wall interaction
-<<<<<<< HEAD
-    h = r_vectors[2]
-    if h > blob_radius:
-      f[2] += (repulsion_strength_wall / debye_length_wall) * np.exp(-(h-blob_radius)/debye_length_wall)
-    else:
-      f[2] += (repulsion_strength_wall / debye_length_wall)
-
-  
-  
-
-=======
   h = r_vectors[2]
   if h > blob_radius:
     f[2] += (repulsion_strength_wall / debye_length_wall) * np.exp(-(h-blob_radius)/debye_length_wall)
   else:
     f[2] += (repulsion_strength_wall / debye_length_wall)
->>>>>>> 37061bbe
   return f
 
 
@@ -225,10 +177,6 @@
   '''
   Set the function to compute the blob-blob forces
   to the right function.
-<<<<<<< HEAD
-
-=======
->>>>>>> 37061bbe
   The implementation in pycuda is much faster than the
   one in C++, which is much faster than the one python; 
   To use the pycuda implementation is necessary to have 
@@ -313,11 +261,7 @@
   if L is None:
     L = -1.0*np.ones(3)
 
-<<<<<<< HEAD
-  forces_ext.calc_blob_blob_forces(r_vectors, forces, eps, b, blob_radius, number_of_blobs, L) 
-=======
   forces_ext.calc_blob_blob_forces(r_vectors, forces, eps, b, blob_radius, number_of_blobs, L)
->>>>>>> 37061bbe
   return np.reshape(forces, (number_of_blobs, 3))
 
 
@@ -336,10 +280,6 @@
   '''
   This function compute the force between two bodies
   with vector between locations r.
-<<<<<<< HEAD
-
-=======
->>>>>>> 37061bbe
   In this example the torque is zero and the force 
   is derived from a Yukawa potential
   
@@ -422,12 +362,8 @@
 
   # Add body-body forces (same for all pair of bodies)
   force_torque_bodies += calc_body_body_forces_torques(bodies, r_vectors, *args, **kwargs)
-<<<<<<< HEAD
-=======
   return force_torque_bodies
->>>>>>> 37061bbe
-
-  return force_torque_bodies
+
 
 def preprocess(bodies, *args, **kwargs):
   '''
@@ -437,22 +373,6 @@
   '''
   return
 
-<<<<<<< HEAD
-def preprocess(bodies, *args, **kwargs):
-  '''
-  This function is call at the start of the schemes.
-=======
-def postprocess(bodies, *args, **kwargs):
-  '''
-  This function is call at the end of the schemes but
-  before checking if the postions are a valid configuration.
->>>>>>> 37061bbe
-  The default version do nothing, it should be modify by
-  the user if he wants to change the schemes.
-  '''
-  return
-
-<<<<<<< HEAD
 def postprocess(bodies, *args, **kwargs):
   '''
   This function is call at the end of the schemes but
@@ -462,8 +382,10 @@
   '''
   return
 
-=======
-
+  # Add body-body forces (same for all pair of bodies)
+  force_torque_bodies += calc_body_body_forces_torques(bodies, r_vectors, *args, **kwargs)
+
+  return force_torque_bodies
 
 
 # Override force interactions by user defined functions.
@@ -475,4 +397,3 @@
   user_defined_functions_found = True
 if user_defined_functions_found:
   import user_defined_functions
->>>>>>> 37061bbe
