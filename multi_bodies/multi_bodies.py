--- conflicted
+++ resolved
@@ -96,15 +96,10 @@
   elif implementation == 'python':
     return mb.single_wall_fluid_mobility
   elif implementation == 'C++':
-<<<<<<< HEAD
-    return  mb.boosted_single_wall_fluid_mobility
+    return mb.single_wall_fluid_mobility_cpp
   # Implementation free surface
   elif implementation == 'C++_free_surface':
     return  mb.boosted_free_surface_mobility
-  elif implementation == 'C++-alt':
-=======
->>>>>>> ddb54e1c
-    return mb.single_wall_fluid_mobility_cpp
 
 
 def set_mobility_vector_prod(implementation):
