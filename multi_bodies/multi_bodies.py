--- conflicted
+++ resolved
@@ -33,12 +33,8 @@
     from read_input import read_vertex_file
     from read_input import read_clones_file
     from read_input import read_slip_file
-<<<<<<< HEAD
     from read_input import read_velocity_file
-    import utils
-=======
     import general_application_utils as utils
->>>>>>> 307088a2
     try:
       import libCallHydroGrid as cc
       found_HydroGrid = True
