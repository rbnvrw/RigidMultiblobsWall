import argparse
import numpy as np
import scipy.linalg
import subprocess
import cPickle
from functools import partial
import sys
import time
<<<<<<< HEAD
sys.path.append('../')

import multi_bodies_functions
from mobility import mobility as mb
from quaternion_integrator.quaternion import Quaternion
from quaternion_integrator.quaternion_integrator_multi_bodies import QuaternionIntegrator
from quaternion_integrator.quaternion_integrator_rollers import QuaternionIntegratorRollers
from body import body 
from read_input import read_input
from read_input import read_vertex_file
from read_input import read_clones_file

=======
>>>>>>> 7ec534dc

# Find project functions
found_functions = False
path_to_append = ''
while found_functions is False:
  try:
    import multi_bodies_functions
    from mobility import mobility as mb
    from quaternion_integrator.quaternion import Quaternion
    from quaternion_integrator.quaternion_integrator_multi_bodies import QuaternionIntegrator
    from quaternion_integrator.quaternion_integrator_rollers import QuaternionIntegratorRollers
    from body import body 
    from read_input import read_input
    from read_input import read_vertex_file
    from read_input import read_clones_file
    from read_input import read_slip_file
    import utils
    found_functions = True
  except ImportError:
    path_to_append += '../'
    print 'searching functions in path ', path_to_append
    sys.path.append(path_to_append)
    if len(path_to_append) > 21:
      print '\nProjected functions not found. Edit path in multi_bodies.py'
      sys.exit()

def calc_slip(bodies, Nblobs):
  '''
  Function to calculate the slip in all the blobs.
  '''
  slip = np.empty((Nblobs, 3))
  offset = 0
  for b in bodies:
    slip_b = b.calc_slip()
    slip[offset:offset+b.Nblobs] = slip_b
    offset += b.Nblobs
  return slip


def get_blobs_r_vectors(bodies, Nblobs):
  '''
  Return coordinates of all the blobs with shape (Nblobs, 3).
  '''
  r_vectors = np.empty((Nblobs, 3))
  offset = 0
  for b in bodies:
    num_blobs = b.Nblobs
    r_vectors[offset:(offset+num_blobs)] = b.get_r_vectors()
    offset += num_blobs
  return r_vectors


def set_mobility_blobs(implementation):
  '''
  Set the function to compute the dense mobility
  at the blob level to the right implementation.
  The implementation in C++ is much faster than 
  the one python; to use it the user should compile 
  the file mobility/mobility_ext.cc.

  These functions return an array with shape 
  (3*Nblobs, 3*Nblobs).
  '''
  # Implementations without wall
  if implementation == 'python_no_wall':
    return mb.rotne_prager_tensor
  elif implementation == 'C++_no_wall':
    return mb.boosted_infinite_fluid_mobility
  # Implementations with wall
  elif implementation == 'python':
    return mb.single_wall_fluid_mobility
  elif implementation == 'C++':
    return  mb.boosted_single_wall_fluid_mobility


def set_mobility_vector_prod(implementation):
  '''
  Set the function to compute the matrix-vector
  product (M*F) with the mobility defined at the blob 
  level to the right implementation.
  
  The implementation in pycuda is much faster than the
  one in C++, which is much faster than the one python; 
  To use the pycuda implementation is necessary to have 
  installed pycuda and a GPU with CUDA capabilities. To
  use the C++ implementation the user has to compile 
  the file mobility/mobility_ext.cc.  
  ''' 
  # Implementations without wall
  if implementation == 'python_no_wall':
    return mb.no_wall_fluid_mobility_product
  elif implementation == 'C++_no_wall':
    return mb.boosted_no_wall_mobility_vector_product
  elif implementation == 'pycuda_no_wall':
    return mb.no_wall_mobility_trans_times_force_pycuda
  # Implementations with wall
  elif implementation == 'python':
    return mb.single_wall_fluid_mobility_product
  elif implementation == 'C++':
    return mb.boosted_mobility_vector_product
  elif implementation == 'pycuda':
    return mb.single_wall_mobility_trans_times_force_pycuda
  elif implementation == 'pycuda_single':
    return mb.single_wall_mobility_trans_times_force_pycuda_single

def calc_K_matrix(bodies, Nblobs):
  '''
  Calculate the geometric block-diagonal matrix K.
  Shape (3*Nblobs, 6*Nbodies).
  '''
  K = np.zeros((3*Nblobs, 6*len(bodies)))
  offset = 0
  for k, b in enumerate(bodies):
    K_body = b.calc_K_matrix()
    K[3*offset:3*(offset+b.Nblobs), 6*k:6*k+6] = K_body
    offset += b.Nblobs
  return K


def calc_K_matrix_bodies(bodies, Nblobs):
  '''
  Calculate the geometric matrix K for
  each body. List of shape (3*Nblobs, 6*Nbodies).
  '''
  K = []
  for k, b in enumerate(bodies):
    K_body = b.calc_K_matrix()
    K.append(K_body)
  return K


def K_matrix_vector_prod(bodies, vector, Nblobs, K_bodies = None):
  '''
  Compute the matrix vector product K*vector where
  K is the geometrix matrix that transport the information from the 
  level of describtion of the body to the level of describtion of the blobs.
  ''' 
  # Prepare variables
  result = np.empty((Nblobs, 3))
  v = np.reshape(vector, (len(bodies) * 6))

  # Loop over bodies
  offset = 0
  for k, b in enumerate(bodies):
    if K_bodies is None:
      K = b.calc_K_matrix()
    else:
      K = K_bodies[k] 
    result[offset : offset+b.Nblobs] = np.reshape(np.dot(K, v[6*k : 6*(k+1)]), (b.Nblobs, 3))
    offset += b.Nblobs    
  return result


def K_matrix_T_vector_prod(bodies, vector, Nblobs, K_bodies = None):
  '''
  Compute the matrix vector product K^T*vector where
  K is the geometrix matrix that transport the information from the 
  level of describtion of the body to the level of describtion of the blobs.
  ''' 
  # Prepare variables
  result = np.empty((len(bodies), 6))
  v = np.reshape(vector, (Nblobs * 3))

  # Loop over bodies
  offset = 0
  for k, b in enumerate(bodies):
    if K_bodies is None:
      K = b.calc_K_matrix()
    else:
      K = K_bodies[k] 
    result[k : k+1] = np.dot(K.T, v[3*offset : 3*(offset+b.Nblobs)])
    offset += b.Nblobs    

  result = np.reshape(result, (2*len(bodies), 3))
  return result


<<<<<<< HEAD
def linear_operator_rigid(vector, bodies, r_vectors, eta, a, *args, **kwargs):
=======
def linear_operator_rigid(vector, bodies, r_vectors, eta, a, K_bodies = None, *args, **kwargs):
>>>>>>> 7ec534dc
  '''
  Return the action of the linear operator of the rigid body on vector v.
  The linear operator is
  |  M   -K|
  | -K^T  0|
  ''' 
  # Reserve memory for the solution and create some variables
  L = kwargs.get('periodic_length')
  Ncomp_blobs = r_vectors.size
  Nblobs = r_vectors.size / 3
  Ncomp_bodies = 6 * len(bodies)
  res = np.empty((Ncomp_blobs + Ncomp_bodies))
  v = np.reshape(vector, (vector.size/3, 3))
  
  # Compute the "slip" part
  res[0:Ncomp_blobs] = mobility_vector_prod(r_vectors, vector[0:Ncomp_blobs], eta, a, *args, **kwargs) 
<<<<<<< HEAD
  K_times_U = K_matrix_vector_prod(bodies, v[Nblobs : Nblobs+2*len(bodies)], Nblobs) 
=======
  K_times_U = K_matrix_vector_prod(bodies, v[Nblobs : Nblobs+2*len(bodies)], Nblobs, K_bodies = K_bodies) 
>>>>>>> 7ec534dc
  res[0:Ncomp_blobs] -= np.reshape(K_times_U, (3*Nblobs))

  # Compute the "-force_torque" part
  K_T_times_lambda = K_matrix_T_vector_prod(bodies, vector[0:Ncomp_blobs], Nblobs, K_bodies = K_bodies)
  res[Ncomp_blobs : Ncomp_blobs+Ncomp_bodies] = -np.reshape(K_T_times_lambda, (Ncomp_bodies))
  return res


@utils.static_var('K_bodies', [])
@utils.static_var('mobility_bodies', [])
@utils.static_var('K_bodies', [])
@utils.static_var('M_factorization_blobs', [])
@utils.static_var('M_factorization_blobs_inv', [])
@utils.static_var('mobility_inv_blobs', [])
def build_block_diagonal_preconditioners_det_stoch(bodies, r_vectors, Nblobs, eta, a, *args, **kwargs):
  '''
  Build the deterministic and stochastic block diagonal preconditioners for rigid bodies.
  It solves exactly the mobility problem for each body
  independently, i.e., no interation between bodies is taken
  into account.

  If the mobility of a body at the blob
  level is M=L^T * L with L the Cholesky factor  we form the stochastic preconditioners
  
  P = inv(L)
  P_inv = L

  and the deterministic preconditioner
  N = (K.T * M^{-1} * K)^{-1}
  
  and return the functions to compute matrix vector products
  y = (P.T * M * P) * x
  y = P_inv * x
  y = N*F - N*K.T*M^{-1}*slip
  '''
  mobility_bodies = []
  K_bodies = []
  M_factorization_blobs = []
  M_factorization_blobs_inv = []
  mobility_inv_blobs = []

  if(kwargs.get('step') % kwargs.get('update_PC') == 0) or len(build_block_diagonal_preconditioners_det_stoch.mobility_bodies) == 0:
    # Loop over bodies
    for b in bodies:
      # 1. Compute blobs mobility 
      M = b.calc_mobility_blobs(eta, a)
      # 2. Compute Cholesy factorization, M = L^T * L
      L, lower = scipy.linalg.cho_factor(M)
      L = np.triu(L)   
      M_factorization_blobs.append(L)
      # 3. Compute inverse of L
      M_factorization_blobs_inv.append(scipy.linalg.solve_triangular(L, np.eye(b.Nblobs * 3), check_finite=False))
      # 4. Compute inverse mobility blobs
      mobility_inv_blobs.append(scipy.linalg.solve_triangular(L, scipy.linalg.solve_triangular(L, np.eye(b.Nblobs * 3), trans='T', check_finite=False), check_finite=False))
      # 5. Compute geometric matrix K
      K = b.calc_K_matrix()
      K_bodies.append(K)
      # 6. Compute body mobility
      mobility_bodies.append(scipy.linalg.pinv(np.dot(K.T, scipy.linalg.cho_solve((L,lower), K, check_finite=False))))

      # Save variables to use in next steps if PC is not updated
      build_block_diagonal_preconditioners_det_stoch.mobility_bodies = mobility_bodies
      build_block_diagonal_preconditioners_det_stoch.K_bodies = K_bodies
      build_block_diagonal_preconditioners_det_stoch.M_factorization_blobs = M_factorization_blobs
      build_block_diagonal_preconditioners_det_stoch.M_factorization_blobs_inv = M_factorization_blobs_inv
      build_block_diagonal_preconditioners_det_stoch.mobility_inv_blobs = mobility_inv_blobs
  else:
    # Use old values
    mobility_bodies = build_block_diagonal_preconditioners_det_stoch.mobility_bodies 
    K_bodies = build_block_diagonal_preconditioners_det_stoch.K_bodies
    M_factorization_blobs = build_block_diagonal_preconditioners_det_stoch.M_factorization_blobs 
    M_factorization_blobs_inv = build_block_diagonal_preconditioners_det_stoch.M_factorization_blobs_inv 
    mobility_inv_blobs = build_block_diagonal_preconditioners_det_stoch.mobility_inv_blobs 
    

  def block_diagonal_preconditioner(vector, bodies = None, mobility_bodies = None, mobility_inv_blobs = None, K_bodies = None, Nblobs = None, *args, **kwargs):
    '''
    Apply the block diagonal preconditioner.
    '''
    result = np.empty(vector.shape)
    offset = 0
    for k, b in enumerate(bodies):
      # 1. Solve M*Lambda_tilde = slip
      slip = vector[3*offset : 3*(offset + b.Nblobs)]
      Lambda_tilde = np.dot(mobility_inv_blobs[k], slip)
      # 2. Compute rigid body velocity
      F = vector[3*Nblobs + 6*k : 3*Nblobs + 6*(k+1)]
      Y = np.dot(mobility_bodies[k], -F - np.dot(K_bodies[k].T, Lambda_tilde))
      # 3. Solve M*Lambda = (slip + K*Y)
      result[3*offset : 3*(offset + b.Nblobs)] = np.dot(mobility_inv_blobs[k], slip + np.dot(K_bodies[k], Y))
      # 4. Set result
      result[3*Nblobs + 6*k : 3*Nblobs + 6*(k+1)] = Y
      offset += b.Nblobs
    return result
  block_diagonal_preconditioner_partial = partial(block_diagonal_preconditioner, 
                                                  bodies = bodies, 
                                                  mobility_bodies = mobility_bodies, 
                                                  mobility_inv_blobs = mobility_inv_blobs,
                                                  K_bodies = K_bodies,
                                                  Nblobs = Nblobs)

  # Define preconditioned mobility matrix product
  def mobility_pc(w, bodies = None, P = None, r_vectors = None, eta = None, a = None, *args, **kwargs):
    result = np.empty_like(w)
    # Apply P
    offset = 0
    for k, b in enumerate(bodies):
      result[3*offset : 3*(offset + b.Nblobs)] = np.dot(P[k], w[3*offset : 3*(offset + b.Nblobs)]) 
      offset += b.Nblobs
    # Multiply by M
    result_2 = mobility_vector_prod(r_vectors, result, eta, a, *args, **kwargs)
    # Apply P.T
    offset = 0
    for k, b in enumerate(bodies):
      result[3*offset : 3*(offset + b.Nblobs)] = np.dot(P[k].T, result_2[3*offset : 3*(offset + b.Nblobs)])
      offset += b.Nblobs
    return result
  mobility_pc_partial = partial(mobility_pc, bodies = bodies, P = M_factorization_blobs_inv, r_vectors = r_vectors, eta = eta, a = a, *args, **kwargs)
  
  # Define inverse preconditioner P_inv
  def P_inv_mult(w, bodies = None, P_inv = None):
    offset = 0
    for k, b in enumerate(bodies):
      w[3*offset : 3*(offset + b.Nblobs)] = np.dot(P_inv[k], w[3*offset : 3*(offset + b.Nblobs)])
      offset += b.Nblobs
    return w
  P_inv_mult_partial = partial(P_inv_mult, bodies = bodies, P_inv = M_factorization_blobs)

  # Return preconditioner functions
  return block_diagonal_preconditioner_partial, mobility_pc_partial, P_inv_mult_partial


def build_block_diagonal_preconditioner(bodies, r_vectors, Nblobs, eta, a, *args, **kwargs):
  '''
  Build the block diagonal preconditioner for rigid bodies.
  It solves exactly the mobility problem for each body
  independently, i.e., no interation between bodies is taken
  into account.
  '''
  mobility_inv_blobs = []
  mobility_bodies = []
  K_bodies = []
  # Loop over bodies
  for b in bodies:
    # 1. Compute blobs mobility and invert it
    M = b.calc_mobility_blobs(eta, a)
    M_inv = np.linalg.inv(M)
    mobility_inv_blobs.append(M_inv)
    # 2. Compute geometric matrix K
    K = b.calc_K_matrix()
    K_bodies.append(K)
    # 3. Compute body mobility
    N = b.calc_mobility_body(eta, a, M_inv = M_inv)
    mobility_bodies.append(N)

  def block_diagonal_preconditioner(vector, bodies = None, mobility_bodies = None, mobility_inv_blobs = None, K_bodies = None, Nblobs = None):
    '''
    Apply the block diagonal preconditioner.
    '''
    result = np.empty(vector.shape)
    offset = 0
    for k, b in enumerate(bodies):
      # 1. Solve M*Lambda_tilde = slip
      slip = vector[3*offset : 3*(offset + b.Nblobs)]
      Lambda_tilde = np.dot(mobility_inv_blobs[k], slip)

      # 2. Compute rigid body velocity
      F = vector[3*Nblobs + 6*k : 3*Nblobs + 6*(k+1)]
      Y = np.dot(mobility_bodies[k], -F - np.dot(K_bodies[k].T, Lambda_tilde))

      # 3. Solve M*Lambda = (slip + K*Y)
      Lambda = np.dot(mobility_inv_blobs[k], slip + np.dot(K_bodies[k], Y))

      # 4. Set result
      result[3*offset : 3*(offset + b.Nblobs)] = Lambda
      result[3*Nblobs + 6*k : 3*Nblobs + 6*(k+1)] = Y
      offset += b.Nblobs
    return result
  block_diagonal_preconditioner_partial = partial(block_diagonal_preconditioner, 
                                                  bodies = bodies, 
                                                  mobility_bodies = mobility_bodies, 
                                                  mobility_inv_blobs = mobility_inv_blobs, 
                                                  K_bodies = K_bodies,
                                                  Nblobs = Nblobs)
  return block_diagonal_preconditioner_partial


def block_diagonal_preconditioner(vector, bodies, mobility_bodies, mobility_inv_blobs, Nblobs):
  '''
  Block diagonal preconditioner for rigid bodies.
  It solves exactly the mobility problem for each body
  independently, i.e., no interation between bodies is taken
  into account.
  '''
  result = np.empty(vector.shape)
  offset = 0
  for k, b in enumerate(bodies):
    # 1. Solve M*Lambda_tilde = slip
    slip = vector[3*offset : 3*(offset + b.Nblobs)]
    Lambda_tilde = np.dot(mobility_inv_blobs[k], slip)

    # 2. Compute rigid body velocity
    F = vector[3*Nblobs + 6*k : 3*Nblobs + 6*(k+1)]
    Y = np.dot(mobility_bodies[k], -F - np.dot(b.calc_K_matrix().T, Lambda_tilde))

    # 3. Solve M*Lambda = (slip + K*Y)
    Lambda = np.dot(mobility_inv_blobs[k], slip + np.dot(b.calc_K_matrix(), Y))

    # 4. Set result
    result[3*offset : 3*(offset + b.Nblobs)] = Lambda
    result[3*Nblobs + 6*k : 3*Nblobs + 6*(k+1)] = Y
    offset += b.Nblobs
  return result

def build_stochastic_block_diagonal_preconditioner(bodies, r_vectors, eta, a, *args, **kwargs):
  '''
  Build block diagonal preconditioner to generate the noise
  for rigid bodies. If the mobility of a body at the blob
<<<<<<< HEAD
  level is M=V*S*V.T we form the preconditioners
  
  P = S^{-1/2} * V.T
  P_inv = V * S^{1/2}
  
  and return the functions to compute matrix vector product
  y = (P * M * P.T) * x
=======
  level is M=L^T * L with L the Cholesky factor  we form the stochastic preconditioners
  
  P = inv(L)
  P_inv = L

  and return the functions to compute matrix vector products
  y = (P.T * M * P) * x
>>>>>>> 7ec534dc
  y = P_inv * x
  '''
  P = []
  P_inv = []
  for b in bodies:
    # Compute blobs mobility for one body
    mobility = b.calc_mobility_blobs(eta, a)
    
<<<<<<< HEAD
    # Compute eigenvalues and eigenvectors 
    eig_values, eig_vectors = np.linalg.eigh(mobility)
    
    # Compute the inverse of the square root of positive eigenvalues and set to zero otherwise
    eig_values_inv_sqrt = np.array([1.0/np.sqrt(x) if x > 0 else 0 for x in eig_values])
    eig_values_sqrt = np.array([np.sqrt(x) if x > 0 else 0 for x in eig_values])
    
    # Form preconditioners version P = identity matrix (no preconditioner)
    # P.append(np.eye(3 * b.Nblobs))
    # P_inv.append(np.eye(3 * b.Nblobs))

    # Form preconditioners, version P = S^{-1/2} * V.T
    # P.append(np.dot((np.eye(3 * b.Nblobs) * eig_values_inv_sqrt), eig_vectors.T))
    # P_inv.append(np.dot(eig_vectors, (np.eye(3 * b.Nblobs) * eig_values_sqrt)))
    
    # Form preconditioners version P = V * S^{-1/2} * V.T
    P.append(np.dot(eig_vectors, np.dot((np.eye(3 * b.Nblobs) * eig_values_inv_sqrt), eig_vectors.T)))
    P_inv.append(np.dot(eig_vectors, np.dot((np.eye(3 * b.Nblobs) * eig_values_sqrt), eig_vectors.T)))   
    
  # Define preconditioned mobility matrix product
  def mobility_pc(w, bodies = None, P = None, r_vectors = None, eta = None, a = None):
=======
    # 2. Compute Cholesy factorization, M = L^T * L
    L, lower = scipy.linalg.cho_factor(M)
    L = np.triu(L)   
    P_inv.append(L)

    # Form preconditioners version P 
    P.append(scipy.linalg.solve_triangular(L, np.eye(b.Nblobs * 3), check_finite=False))

  # Define preconditioned mobility matrix product
  def mobility_pc(w, bodies = None, P = None, r_vectors = None, eta = None, a = None, *args, **kwargs):
>>>>>>> 7ec534dc
    result = np.empty_like(w)
    # Multiply by P.T
    offset = 0
    for k, b in enumerate(bodies):
<<<<<<< HEAD
      result[3*offset : 3*(offset + b.Nblobs)] = np.dot((P[k]).T, w[3*offset : 3*(offset + b.Nblobs)])
      offset += b.Nblobs
    # Multiply by M
    result_2 = mobility_vector_prod(r_vectors, result, eta, a)
    # Multiply by P
    offset = 0
    for k, b in enumerate(bodies):
      result[3*offset : 3*(offset + b.Nblobs)] = np.dot(P[k], result_2[3*offset : 3*(offset + b.Nblobs)])
      offset += b.Nblobs
    return result
  mobility_pc_partial = partial(mobility_pc, bodies = bodies, P = P, r_vectors = r_vectors, eta = eta, a = a)
=======
      result[3*offset : 3*(offset + b.Nblobs)] = np.dot(P[k], w[3*offset : 3*(offset + b.Nblobs)])
      offset += b.Nblobs
    # Multiply by M
    result_2 = mobility_vector_prod(r_vectors, result, eta, a, *args, **kwargs)
    # Multiply by P
    offset = 0
    for k, b in enumerate(bodies):
      result[3*offset : 3*(offset + b.Nblobs)] = np.dot(P[k].T, result_2[3*offset : 3*(offset + b.Nblobs)])
      offset += b.Nblobs
    return result
  mobility_pc_partial = partial(mobility_pc, bodies = bodies, P = P, r_vectors = r_vectors, eta = eta, a = a, *args, **kwargs)
>>>>>>> 7ec534dc
  
  # Define inverse preconditioner P_inv
  def P_inv_mult(w, bodies = None, P_inv = None):
    offset = 0
    for k, b in enumerate(bodies):
      w[3*offset : 3*(offset + b.Nblobs)] = np.dot(P_inv[k], w[3*offset : 3*(offset + b.Nblobs)])
      offset += b.Nblobs
    return w
  P_inv_mult_partial = partial(P_inv_mult, bodies = bodies, P_inv = P_inv)

  # Return preconditioner functions
  return mobility_pc_partial, P_inv_mult_partial


if __name__ == '__main__':
  # Get command line arguments
  parser = argparse.ArgumentParser(description='Run a multi-body simulation and save trajectory.')
  parser.add_argument('--input-file', dest='input_file', type=str, default='data.main', help='name of the input file')
  parser.add_argument('--print-residual', action='store_true', help='print gmres and lanczos residuals')
  args=parser.parse_args()
  input_file = args.input_file

  # Read input file
  read = read_input.ReadInput(input_file)
   
  # Set some variables for the simulation
  n_steps = read.n_steps 
  n_save = read.n_save
  n_relaxation = read.n_relaxation
  dt = read.dt 
  eta = read.eta 
  g = read.g 
  a = read.blob_radius
  scheme  = read.scheme 
  output_name = read.output_name 
<<<<<<< HEAD
  structure_names = read.structure_names
=======
>>>>>>> 7ec534dc
  structures = read.structures
  structures_ID = read.structures_ID
  mobility_vector_prod = set_mobility_vector_prod(read.mobility_vector_prod_implementation)
  multi_bodies_functions.calc_blob_blob_forces = multi_bodies_functions.set_blob_blob_forces(read.blob_blob_force_implementation)
  multi_bodies_functions.calc_body_body_forces_torques = multi_bodies_functions.set_body_body_forces_torques(read.body_body_force_torque_implementation)

  # Copy input file to output
  subprocess.call(["cp", input_file, output_name + '.inputfile'])

  # Set random generator state
  if read.random_state is not None:
    with open(read.random_state, 'rb') as f:
      np.random.set_state(cPickle.load(f))
  elif read.seed is not None:
    np.random.seed(int(read.seed))
  
  # Save random generator state
  with open(output_name + '.random_state', 'wb') as f:
    cPickle.dump(np.random.get_state(), f)

  # Create rigid bodies
  bodies = []
  body_types = []
  body_names = []
  for ID, structure in enumerate(structures):
    print 'Creating structures = ', structure[1]
    # Read vertex and clones files
    struct_ref_config = read_vertex_file.read_vertex_file(structure[0])
    num_bodies_struct, struct_locations, struct_orientations = read_clones_file.read_clones_file(structure[1])
    # Read slip file if it exists
    slip = None
    if(len(structure) > 2):
      slip = read_slip_file.read_slip_file(structure[2])
    body_types.append(num_bodies_struct)
    body_names.append(structures_ID[ID])
    # Create each body of type structure
    for i in range(num_bodies_struct):
      b = body.Body(struct_locations[i], struct_orientations[i], struct_ref_config, a)
      b.mobility_blobs = set_mobility_blobs(read.mobility_blobs_implementation)
      b.ID = structures_ID[ID]
      # Calculate body length for the RFD
      if i == 0:
        b.calc_body_length()
      else:
        b.body_length = bodies[-1].body_length
      multi_bodies_functions.set_slip_by_ID(b, slip)
      # Append bodies to total bodies list
      bodies.append(b)
  bodies = np.array(bodies)

  # Set some more variables
  num_of_body_types = len(body_types)
  num_bodies = bodies.size
  Nblobs = sum([x.Nblobs for x in bodies])

  # Save bodies information
  with open(output_name + '.bodies_info', 'w') as f:
    f.write('num_of_body_types  ' + str(num_of_body_types) + '\n')
    f.write('body_names         ' + str(body_names) + '\n')
    f.write('body_types         ' + str(body_types) + '\n')
    f.write('num_bodies         ' + str(num_bodies) + '\n')
    f.write('num_blobs          ' + str(Nblobs) + '\n')

  # Create integrator
  if scheme.find('rollers') == -1:
    integrator = QuaternionIntegrator(bodies, Nblobs, scheme, tolerance = read.solver_tolerance) 
  else:
<<<<<<< HEAD
    integrator = QuaternionIntegratorRollers(bodies, Nblobs, scheme, tolerance = read.solver_tolerance) 
=======
    integrator = QuaternionIntegratorRollers(bodies, Nblobs, scheme, tolerance = read.solver_tolerance, domain = read.domain) 
>>>>>>> 7ec534dc
    integrator.calc_one_blob_forces = partial(multi_bodies_functions.calc_one_blob_forces,
                                              g = g,
                                              repulsion_strength_wall = read.repulsion_strength_wall, 
                                              debye_length_wall = read.debye_length_wall)
    integrator.calc_blob_blob_forces = partial(multi_bodies_functions.calc_blob_blob_forces,
                                               g = g,
                                               repulsion_strength_wall = read.repulsion_strength_wall, 
                                               debye_length_wall = read.debye_length_wall,
                                               repulsion_strength = read.repulsion_strength,
                                               debye_length = read.debye_length, 
                                               periodic_length = read.periodic_length)
    integrator.omega_one_roller = read.omega_one_roller
    integrator.free_kinematics = read.free_kinematics
<<<<<<< HEAD

=======
  
  if read.rf_delta is not None:
    integrator.rf_delta = float(read.rf_delta)
>>>>>>> 7ec534dc
  integrator.calc_slip = calc_slip 
  integrator.get_blobs_r_vectors = get_blobs_r_vectors 
  integrator.mobility_blobs = set_mobility_blobs(read.mobility_blobs_implementation)
  integrator.force_torque_calculator = partial(multi_bodies_functions.force_torque_calculator_sort_by_bodies, 
                                               g = g, 
                                               repulsion_strength_wall = read.repulsion_strength_wall, 
                                               debye_length_wall = read.debye_length_wall, 
                                               repulsion_strength = read.repulsion_strength, 
                                               debye_length = read.debye_length, 
                                               periodic_length = read.periodic_length) 
<<<<<<< HEAD
=======
  integrator.calc_K_matrix_bodies = calc_K_matrix_bodies
>>>>>>> 7ec534dc
  integrator.calc_K_matrix = calc_K_matrix
  integrator.linear_operator = linear_operator_rigid
  integrator.preconditioner = block_diagonal_preconditioner
  integrator.build_block_diagonal_preconditioner = build_block_diagonal_preconditioner
  integrator.build_block_diagonal_preconditioners_det_stoch = build_block_diagonal_preconditioners_det_stoch
  integrator.eta = eta
  integrator.a = a
  integrator.first_guess = np.zeros(Nblobs*3 + num_bodies*6)
  integrator.kT = read.kT
  integrator.mobility_vector_prod = mobility_vector_prod
<<<<<<< HEAD
=======
  integrator.K_matrix_T_vector_prod = K_matrix_T_vector_prod
  integrator.K_matrix_vector_prod = K_matrix_vector_prod
>>>>>>> 7ec534dc
  integrator.build_stochastic_block_diagonal_preconditioner = build_stochastic_block_diagonal_preconditioner
  integrator.preprocess = multi_bodies_functions.preprocess
  integrator.postprocess = multi_bodies_functions.postprocess
  integrator.periodic_length = read.periodic_length
<<<<<<< HEAD
=======
  integrator.update_PC = read.update_PC
  integrator.print_residual = args.print_residual
>>>>>>> 7ec534dc

  # Loop over time steps
  start_time = time.time()  
  for step in range(read.initial_step, n_steps):
    # Save data if...
    if (step % n_save) == 0 and step >= 0:
      elapsed_time = time.time() - start_time
      print 'Integrator = ', scheme, ', step = ', step, ', invalid configurations', integrator.invalid_configuration_count, ', wallclock time = ', time.time() - start_time
      # For each type of structure save locations and orientations to one file
      body_offset = 0
      if read.save_clones == 'one_file_per_step':
        for i, ID in enumerate(structures_ID):
          name = output_name + '.' + ID + '.' + str(step).zfill(8) + '.clones'
          with open(name, 'w') as f_ID:
            f_ID.write(str(body_types[i]) + '\n')
            for j in range(body_types[i]):
              orientation = bodies[body_offset + j].orientation.entries
              f_ID.write('%s %s %s %s %s %s %s\n' % (bodies[body_offset + j].location[0], 
                                                     bodies[body_offset + j].location[1], 
                                                     bodies[body_offset + j].location[2], 
                                                     orientation[0], 
                                                     orientation[1], 
                                                     orientation[2], 
                                                     orientation[3]))
            body_offset += body_types[i]
      elif read.save_clones == 'one_file':
        for i, ID in enumerate(structures_ID):
          name = output_name + '.' + ID + '.config'
          if step == 0:
            status = 'w'
          else:
            status = 'a'
          with open(name, status) as f_ID:
            f_ID.write(str(body_types[i]) + '\n')
            for j in range(body_types[i]):
              orientation = bodies[body_offset + j].orientation.entries
              f_ID.write('%s %s %s %s %s %s %s\n' % (bodies[body_offset + j].location[0], 
                                                     bodies[body_offset + j].location[1], 
                                                     bodies[body_offset + j].location[2], 
                                                     orientation[0], 
                                                     orientation[1], 
                                                     orientation[2], 
                                                     orientation[3]))
            body_offset += body_types[i]
      else:
        print 'Error, save_clones =', read.save_clones, 'is not implemented.'
        print 'Use \"one_file_per_step\" or \"one_file\". \n'
        break

      # Save mobilities
      if read.save_blobs_mobility == 'True' or read.save_body_mobility == 'True':
        r_vectors_blobs = integrator.get_blobs_r_vectors(bodies, Nblobs)
        mobility_blobs = integrator.mobility_blobs(r_vectors_blobs, read.eta, read.blob_radius)
        if read.save_blobs_mobility == 'True':
          name = output_name + '.blobs_mobility.' + str(step).zfill(8) + '.dat'
          np.savetxt(name, mobility_blobs, delimiter='  ')
        if read.save_body_mobility == 'True':
          resistance_blobs = np.linalg.inv(mobility_blobs)
          K = integrator.calc_K_matrix(bodies, Nblobs)
          resistance_bodies = np.dot(K.T, np.dot(resistance_blobs, K))
          mobility_bodies = np.linalg.pinv(np.dot(K.T, np.dot(resistance_blobs, K)))
          name = output_name + '.body_mobility.' + str(step).zfill(8) + '.dat'
          np.savetxt(name, mobility_bodies, delimiter='  ')
        
    # Advance time step
    integrator.advance_time_step(dt, step = step)

  # Save final data if...
  if ((step+1) % n_save) == 0 and step >= 0:
    print 'Integrator = ', scheme, ', step = ', step+1, ', invalid configurations', integrator.invalid_configuration_count, ', wallclock time = ', time.time() - start_time
    # For each type of structure save locations and orientations to one file
    body_offset = 0
    if read.save_clones == 'one_file_per_step':
      for i, ID in enumerate(structures_ID):
        name = output_name + '.' + ID + '.' + str(step+1).zfill(8) + '.clones'
        with open(name, 'w') as f_ID:
          f_ID.write(str(body_types[i]) + '\n')
          for j in range(body_types[i]):
            orientation = bodies[body_offset + j].orientation.entries
            f_ID.write('%s %s %s %s %s %s %s\n' % (bodies[body_offset + j].location[0], 
                                                   bodies[body_offset + j].location[1], 
                                                   bodies[body_offset + j].location[2], 
                                                   orientation[0], 
                                                   orientation[1], 
                                                   orientation[2], 
                                                   orientation[3]))
          body_offset += body_types[i]
      
    elif read.save_clones == 'one_file':
      for i, ID in enumerate(structures_ID):
        name = output_name + '.' + ID + '.config'
        if step+1 == 0:
          status = 'w'
        else:
          status = 'a'
        with open(name, status) as f_ID:
          f_ID.write(str(body_types[i]) + '\n')
          for j in range(body_types[i]):
            orientation = bodies[body_offset + j].orientation.entries
            f_ID.write('%s %s %s %s %s %s %s\n' % (bodies[body_offset + j].location[0], 
                                                   bodies[body_offset + j].location[1], 
                                                   bodies[body_offset + j].location[2], 
                                                   orientation[0], 
                                                   orientation[1], 
                                                   orientation[2], 
                                                   orientation[3]))
          body_offset += body_types[i]
    else:
      print 'Error, save_clones =', read.save_clones, 'is not implemented.'
      print 'Use \"one_file_per_step\" or \"one_file\". \n'

    # Save mobilities
    if read.save_blobs_mobility == 'True' or read.save_body_mobility == 'True':
      r_vectors_blobs = integrator.get_blobs_r_vectors(bodies, Nblobs)
      mobility_blobs = integrator.mobility_blobs(r_vectors_blobs, read.eta, read.blob_radius)
      if read.save_blobs_mobility == 'True':
        name = output_name + '.blobs_mobility.' + str(step+1).zfill(8) + '.dat'
        np.savetxt(name, mobility_blobs, delimiter='  ')
      if read.save_body_mobility == 'True':
        resistance_blobs = np.linalg.inv(mobility_blobs)
        K = integrator.calc_K_matrix(bodies, Nblobs)
        resistance_bodies = np.dot(K.T, np.dot(resistance_blobs, K))
        mobility_bodies = np.linalg.pinv(np.dot(K.T, np.dot(resistance_blobs, K)))
        name = output_name + '.body_mobility.' + str(step+1).zfill(8) + '.dat'
        np.savetxt(name, mobility_bodies, delimiter='  ')
        
  # Save wallclock time 
  with open(output_name + '.time', 'w') as f:
    f.write(str(time.time() - start_time) + '\n')
<<<<<<< HEAD
  # Save number of invalid configurations
  with open(output_name + '.number_invalid_configurations', 'w') as f:
    f.write(str(integrator.invalid_configuration_count) + '\n')
=======
  # Save number of invalid configurations and number of iterations in the
  # deterministic solvers and the Lanczos algorithm
  with open(output_name + '.info', 'w') as f:
    f.write('invalid_configuration_count    = ' + str(integrator.invalid_configuration_count) + '\n'
            + 'deterministic_iterations_count = ' + str(integrator.det_iterations_count) + '\n'
            + 'stochastic_iterations_count    = ' + str(integrator.stoch_iterations_count) + '\n')
>>>>>>> 7ec534dc

  print '\n\n\n# End'<|MERGE_RESOLUTION|>--- conflicted
+++ resolved
@@ -6,21 +6,6 @@
 from functools import partial
 import sys
 import time
-<<<<<<< HEAD
-sys.path.append('../')
-
-import multi_bodies_functions
-from mobility import mobility as mb
-from quaternion_integrator.quaternion import Quaternion
-from quaternion_integrator.quaternion_integrator_multi_bodies import QuaternionIntegrator
-from quaternion_integrator.quaternion_integrator_rollers import QuaternionIntegratorRollers
-from body import body 
-from read_input import read_input
-from read_input import read_vertex_file
-from read_input import read_clones_file
-
-=======
->>>>>>> 7ec534dc
 
 # Find project functions
 found_functions = False
@@ -198,11 +183,7 @@
   return result
 
 
-<<<<<<< HEAD
-def linear_operator_rigid(vector, bodies, r_vectors, eta, a, *args, **kwargs):
-=======
 def linear_operator_rigid(vector, bodies, r_vectors, eta, a, K_bodies = None, *args, **kwargs):
->>>>>>> 7ec534dc
   '''
   Return the action of the linear operator of the rigid body on vector v.
   The linear operator is
@@ -219,11 +200,7 @@
   
   # Compute the "slip" part
   res[0:Ncomp_blobs] = mobility_vector_prod(r_vectors, vector[0:Ncomp_blobs], eta, a, *args, **kwargs) 
-<<<<<<< HEAD
-  K_times_U = K_matrix_vector_prod(bodies, v[Nblobs : Nblobs+2*len(bodies)], Nblobs) 
-=======
   K_times_U = K_matrix_vector_prod(bodies, v[Nblobs : Nblobs+2*len(bodies)], Nblobs, K_bodies = K_bodies) 
->>>>>>> 7ec534dc
   res[0:Ncomp_blobs] -= np.reshape(K_times_U, (3*Nblobs))
 
   # Compute the "-force_torque" part
@@ -442,15 +419,6 @@
   '''
   Build block diagonal preconditioner to generate the noise
   for rigid bodies. If the mobility of a body at the blob
-<<<<<<< HEAD
-  level is M=V*S*V.T we form the preconditioners
-  
-  P = S^{-1/2} * V.T
-  P_inv = V * S^{1/2}
-  
-  and return the functions to compute matrix vector product
-  y = (P * M * P.T) * x
-=======
   level is M=L^T * L with L the Cholesky factor  we form the stochastic preconditioners
   
   P = inv(L)
@@ -458,7 +426,6 @@
 
   and return the functions to compute matrix vector products
   y = (P.T * M * P) * x
->>>>>>> 7ec534dc
   y = P_inv * x
   '''
   P = []
@@ -467,29 +434,6 @@
     # Compute blobs mobility for one body
     mobility = b.calc_mobility_blobs(eta, a)
     
-<<<<<<< HEAD
-    # Compute eigenvalues and eigenvectors 
-    eig_values, eig_vectors = np.linalg.eigh(mobility)
-    
-    # Compute the inverse of the square root of positive eigenvalues and set to zero otherwise
-    eig_values_inv_sqrt = np.array([1.0/np.sqrt(x) if x > 0 else 0 for x in eig_values])
-    eig_values_sqrt = np.array([np.sqrt(x) if x > 0 else 0 for x in eig_values])
-    
-    # Form preconditioners version P = identity matrix (no preconditioner)
-    # P.append(np.eye(3 * b.Nblobs))
-    # P_inv.append(np.eye(3 * b.Nblobs))
-
-    # Form preconditioners, version P = S^{-1/2} * V.T
-    # P.append(np.dot((np.eye(3 * b.Nblobs) * eig_values_inv_sqrt), eig_vectors.T))
-    # P_inv.append(np.dot(eig_vectors, (np.eye(3 * b.Nblobs) * eig_values_sqrt)))
-    
-    # Form preconditioners version P = V * S^{-1/2} * V.T
-    P.append(np.dot(eig_vectors, np.dot((np.eye(3 * b.Nblobs) * eig_values_inv_sqrt), eig_vectors.T)))
-    P_inv.append(np.dot(eig_vectors, np.dot((np.eye(3 * b.Nblobs) * eig_values_sqrt), eig_vectors.T)))   
-    
-  # Define preconditioned mobility matrix product
-  def mobility_pc(w, bodies = None, P = None, r_vectors = None, eta = None, a = None):
-=======
     # 2. Compute Cholesy factorization, M = L^T * L
     L, lower = scipy.linalg.cho_factor(M)
     L = np.triu(L)   
@@ -500,24 +444,10 @@
 
   # Define preconditioned mobility matrix product
   def mobility_pc(w, bodies = None, P = None, r_vectors = None, eta = None, a = None, *args, **kwargs):
->>>>>>> 7ec534dc
     result = np.empty_like(w)
     # Multiply by P.T
     offset = 0
     for k, b in enumerate(bodies):
-<<<<<<< HEAD
-      result[3*offset : 3*(offset + b.Nblobs)] = np.dot((P[k]).T, w[3*offset : 3*(offset + b.Nblobs)])
-      offset += b.Nblobs
-    # Multiply by M
-    result_2 = mobility_vector_prod(r_vectors, result, eta, a)
-    # Multiply by P
-    offset = 0
-    for k, b in enumerate(bodies):
-      result[3*offset : 3*(offset + b.Nblobs)] = np.dot(P[k], result_2[3*offset : 3*(offset + b.Nblobs)])
-      offset += b.Nblobs
-    return result
-  mobility_pc_partial = partial(mobility_pc, bodies = bodies, P = P, r_vectors = r_vectors, eta = eta, a = a)
-=======
       result[3*offset : 3*(offset + b.Nblobs)] = np.dot(P[k], w[3*offset : 3*(offset + b.Nblobs)])
       offset += b.Nblobs
     # Multiply by M
@@ -529,7 +459,6 @@
       offset += b.Nblobs
     return result
   mobility_pc_partial = partial(mobility_pc, bodies = bodies, P = P, r_vectors = r_vectors, eta = eta, a = a, *args, **kwargs)
->>>>>>> 7ec534dc
   
   # Define inverse preconditioner P_inv
   def P_inv_mult(w, bodies = None, P_inv = None):
@@ -565,10 +494,6 @@
   a = read.blob_radius
   scheme  = read.scheme 
   output_name = read.output_name 
-<<<<<<< HEAD
-  structure_names = read.structure_names
-=======
->>>>>>> 7ec534dc
   structures = read.structures
   structures_ID = read.structures_ID
   mobility_vector_prod = set_mobility_vector_prod(read.mobility_vector_prod_implementation)
@@ -636,11 +561,7 @@
   if scheme.find('rollers') == -1:
     integrator = QuaternionIntegrator(bodies, Nblobs, scheme, tolerance = read.solver_tolerance) 
   else:
-<<<<<<< HEAD
-    integrator = QuaternionIntegratorRollers(bodies, Nblobs, scheme, tolerance = read.solver_tolerance) 
-=======
     integrator = QuaternionIntegratorRollers(bodies, Nblobs, scheme, tolerance = read.solver_tolerance, domain = read.domain) 
->>>>>>> 7ec534dc
     integrator.calc_one_blob_forces = partial(multi_bodies_functions.calc_one_blob_forces,
                                               g = g,
                                               repulsion_strength_wall = read.repulsion_strength_wall, 
@@ -654,13 +575,9 @@
                                                periodic_length = read.periodic_length)
     integrator.omega_one_roller = read.omega_one_roller
     integrator.free_kinematics = read.free_kinematics
-<<<<<<< HEAD
-
-=======
   
   if read.rf_delta is not None:
     integrator.rf_delta = float(read.rf_delta)
->>>>>>> 7ec534dc
   integrator.calc_slip = calc_slip 
   integrator.get_blobs_r_vectors = get_blobs_r_vectors 
   integrator.mobility_blobs = set_mobility_blobs(read.mobility_blobs_implementation)
@@ -671,10 +588,7 @@
                                                repulsion_strength = read.repulsion_strength, 
                                                debye_length = read.debye_length, 
                                                periodic_length = read.periodic_length) 
-<<<<<<< HEAD
-=======
   integrator.calc_K_matrix_bodies = calc_K_matrix_bodies
->>>>>>> 7ec534dc
   integrator.calc_K_matrix = calc_K_matrix
   integrator.linear_operator = linear_operator_rigid
   integrator.preconditioner = block_diagonal_preconditioner
@@ -685,20 +599,14 @@
   integrator.first_guess = np.zeros(Nblobs*3 + num_bodies*6)
   integrator.kT = read.kT
   integrator.mobility_vector_prod = mobility_vector_prod
-<<<<<<< HEAD
-=======
   integrator.K_matrix_T_vector_prod = K_matrix_T_vector_prod
   integrator.K_matrix_vector_prod = K_matrix_vector_prod
->>>>>>> 7ec534dc
   integrator.build_stochastic_block_diagonal_preconditioner = build_stochastic_block_diagonal_preconditioner
   integrator.preprocess = multi_bodies_functions.preprocess
   integrator.postprocess = multi_bodies_functions.postprocess
   integrator.periodic_length = read.periodic_length
-<<<<<<< HEAD
-=======
   integrator.update_PC = read.update_PC
   integrator.print_residual = args.print_residual
->>>>>>> 7ec534dc
 
   # Loop over time steps
   start_time = time.time()  
@@ -828,17 +736,11 @@
   # Save wallclock time 
   with open(output_name + '.time', 'w') as f:
     f.write(str(time.time() - start_time) + '\n')
-<<<<<<< HEAD
-  # Save number of invalid configurations
-  with open(output_name + '.number_invalid_configurations', 'w') as f:
-    f.write(str(integrator.invalid_configuration_count) + '\n')
-=======
   # Save number of invalid configurations and number of iterations in the
   # deterministic solvers and the Lanczos algorithm
   with open(output_name + '.info', 'w') as f:
     f.write('invalid_configuration_count    = ' + str(integrator.invalid_configuration_count) + '\n'
             + 'deterministic_iterations_count = ' + str(integrator.det_iterations_count) + '\n'
             + 'stochastic_iterations_count    = ' + str(integrator.stoch_iterations_count) + '\n')
->>>>>>> 7ec534dc
 
   print '\n\n\n# End'