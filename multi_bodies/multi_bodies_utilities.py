'''
This modules solves the mobility or the resistance problem for one
configuration of a multibody supensions and it can save some data like
the velocities or forces on the bodies, the mobility of a body or
the mobility of the blobs.
'''
import argparse
import numpy as np
import scipy.linalg as sla
import scipy.sparse.linalg as spla
import subprocess
import cPickle
from functools import partial
import sys
import time
<<<<<<< HEAD
sys.path.append('../')

import multi_bodies_functions
import multi_bodies
from mobility import mobility as mob
from quaternion_integrator.quaternion import Quaternion
from quaternion_integrator.quaternion_integrator_multi_bodies import QuaternionIntegrator
from body import body 
from read_input import read_input
from read_input import read_vertex_file
from read_input import read_clones_file
import visit.visit_writer as visit_writer
=======
>>>>>>> 7ec534dc

# Find project functions
found_functions = False
path_to_append = ''
while found_functions is False:
  try:
    import multi_bodies_functions
    import multi_bodies
    from mobility import mobility as mob
    from quaternion_integrator.quaternion import Quaternion
    from quaternion_integrator.quaternion_integrator_multi_bodies import QuaternionIntegrator
    from body import body 
    from read_input import read_input
    from read_input import read_vertex_file
    from read_input import read_clones_file
    found_functions = True
  except ImportError:
    path_to_append += '../'
    print 'searching functions in path ', path_to_append
    sys.path.append(path_to_append)
    if len(path_to_append) > 21:
      print '\nProjected functions not found. Edit path in multi_bodies_utilities.py'
      sys.exit()

# Try to import the visit_writer (boost implementation)
try:
  import visit.visit_writer as visit_writer
except ImportError:
  pass


# Callback generator
def make_callback():
  closure_variables = dict(counter=0, residuals=[]) 
  def callback(residuals):
    closure_variables["counter"] += 1
    closure_variables["residuals"].append(residuals)
    print closure_variables["counter"], residuals
  return callback


def plot_velocity_field(grid, r_vectors_blobs, lambda_blobs, blob_radius, eta, output, tracer_radius, *args, **kwargs):
  '''
  This function plots the velocity field to a grid. 
  '''
  # Prepare grid values
<<<<<<< HEAD
=======
  print grid.shape
>>>>>>> 7ec534dc
  grid = np.reshape(grid, (3,3)).T
  grid_length = grid[1] - grid[0]
  grid_points = np.array(grid[2], dtype=np.int32)
  num_points = reduce(lambda x,y: x*y, grid_points)

  # Set grid coordinates
  dx_grid = grid_length / grid_points
  grid_x = np.array([grid[0,0] + dx_grid[0] * (x+0.5) for x in range(grid_points[0])])
  grid_y = np.array([grid[0,1] + dx_grid[1] * (x+0.5) for x in range(grid_points[1])])
  grid_z = np.array([grid[0,2] + dx_grid[2] * (x+0.5) for x in range(grid_points[2])])
<<<<<<< HEAD
  xx, yy, zz = np.meshgrid(grid_x, grid_y, grid_z)
=======
  # Be aware, x is the fast axis.
  zz, yy, xx = np.meshgrid(grid_z, grid_y, grid_x, indexing = 'ij')
>>>>>>> 7ec534dc
  grid_coor = np.zeros((num_points, 3))
  grid_coor[:,0] = np.reshape(xx, xx.size)
  grid_coor[:,1] = np.reshape(yy, yy.size)
  grid_coor[:,2] = np.reshape(zz, zz.size)

  # Set radius of blobs (= a) and grid nodes (= 0)
  radius_source = np.ones(r_vectors_blobs.size / 3) * blob_radius 
  radius_target = np.ones(grid_coor.size / 3) * tracer_radius

  # Compute velocity field 
  mobility_vector_prod_implementation = kwargs.get('mobility_vector_prod_implementation')
  if mobility_vector_prod_implementation == 'python':
    grid_velocity = mob.mobility_vector_product_source_target_one_wall(r_vectors_blobs, 
                                                                       grid_coor, 
                                                                       lambda_blobs, 
                                                                       radius_source, 
                                                                       radius_target, 
                                                                       eta, 
                                                                       *args, 
                                                                       **kwargs) 
  elif mobility_vector_prod_implementation == 'C++':
    grid_velocity = mob.boosted_mobility_vector_product_source_target(r_vectors_blobs, 
                                                                      grid_coor, 
                                                                      lambda_blobs, 
                                                                      radius_source, 
                                                                      radius_target, 
                                                                      eta, 
                                                                      *args, 
                                                                      **kwargs) 
  else:
    grid_velocity = mob.single_wall_mobility_trans_times_force_source_target_pycuda(r_vectors_blobs, 
                                                                                    grid_coor, 
                                                                                    lambda_blobs, 
                                                                                    radius_source, 
                                                                                    radius_target, 
                                                                                    eta, 
                                                                                    *args, 
                                                                                    **kwargs) 
  
  # Prepara data for VTK writer 
  variables = [np.reshape(grid_velocity, grid_velocity.size)] 
  dims = np.array([grid_points[0]+1, grid_points[1]+1, grid_points[2]+1]) 
  nvars = 1
  vardims = np.array([3])
  centering = np.array([0])
  varnames = ['velocity\0']
  name = output + '.velocity_field.vtk'
  grid_x = grid_x - dx_grid[0] * 0.5
  grid_y = grid_y - dx_grid[1] * 0.5
  grid_z = grid_z - dx_grid[2] * 0.5
  grid_x = np.concatenate([grid_x, [grid[1,0]]])
  grid_y = np.concatenate([grid_y, [grid[1,1]]])
  grid_z = np.concatenate([grid_z, [grid[1,2]]])

  

  # Write velocity field
  visit_writer.boost_write_rectilinear_mesh(name,      # File's name
                                            0,         # 0=ASCII,  1=Binary
                                            dims,      # {mx, my, mz}
                                            grid_x,     # xmesh
                                            grid_y,     # ymesh
                                            grid_z,     # zmesh
                                            nvars,     # Number of variables
                                            vardims,   # Size of each variable, 1=scalar, velocity=3*scalars
                                            centering, # Write to cell centers of corners
                                            varnames,  # Variables' names
                                            variables) # Variables
  return


if __name__ ==  '__main__':
  # Get command line arguments
  parser = argparse.ArgumentParser(description='Solve the mobility or resistance problem'
                                   'for a multi-body suspension and save some data.')
  parser.add_argument('--input-file', dest='input_file', type=str, default='data.main', 
                      help='name of the input file')
  args=parser.parse_args()
  input_file = args.input_file

  # Read input file
  read = read_input.ReadInput(input_file)

  # Copy input file to output
  subprocess.call(["cp", input_file, read.output_name + '.inputfile'])

  # Create rigid bodies
  bodies = []
  body_types = []
  for ID, structure in enumerate(read.structures):
    print 'Creating structures = ', structure[1]
    struct_ref_config = read_vertex_file.read_vertex_file(structure[0])
    num_bodies_struct, struct_locations, struct_orientations = read_clones_file.read_clones_file(structure[1])
    # Read slip file if it exists
    slip = None
    if(len(structure) > 2):
      slip = read_slip_file.read_slip_file(structure[2])
    body_types.append(num_bodies_struct)
    # Creat each body of tyoe structure
    for i in range(num_bodies_struct):
      b = body.Body(struct_locations[i], struct_orientations[i], struct_ref_config, read.blob_radius)
      b.mobility_blobs = multi_bodies.set_mobility_blobs(read.mobility_blobs_implementation)
      b.ID = read.structures_ID[ID]
      multi_bodies_functions.set_slip_by_ID(b, slip)
      # Append bodies to total bodies list
      bodies.append(b)
  bodies = np.array(bodies)

  # Set some more variables
  num_of_body_types = len(read.structure_names)
  num_bodies = bodies.size
  Nblobs = sum([x.Nblobs for x in bodies])
  multi_bodies.mobility_vector_prod = multi_bodies.set_mobility_vector_prod(read.mobility_vector_prod_implementation)
  multi_bodies_functions.calc_blob_blob_forces = multi_bodies_functions.set_blob_blob_forces(read.blob_blob_force_implementation)
  multi_bodies_functions.calc_body_body_forces_torques = multi_bodies_functions.set_body_body_forces_torques(read.body_body_force_torque_implementation)
  multi_bodies.mobility_blobs = multi_bodies.set_mobility_blobs(read.mobility_blobs_implementation)

  # Write bodies information
  with open(read.output_name + '.bodies_info', 'w') as f:
    f.write('num_of_body_types  ' + str(num_of_body_types) + '\n')
    f.write('body_types         ' + str(body_types) + '\n')
    f.write('num_bodies         ' + str(num_bodies) + '\n')
    f.write('num_blobs          ' + str(Nblobs) + '\n')

  # Calculate slip on blobs
  if multi_bodies.calc_slip is not None:
    slip = multi_bodies.calc_slip(bodies, Nblobs)
  else:
    slip = np.zeros((Nblobs, 3))

  # Read forces file
  force_torque = np.zeros((num_bodies, 6))
  if read.force_file is not None:
    with open(read.force_file, 'r') as f:
      for k, line in enumerate(f):
        force_torque[k] = np.array(map(float, line.split()))
  force_torque = np.reshape(force_torque, (2*num_bodies, 3))
    
  # Read velocity file
  velocity = np.zeros((num_bodies, 6))
  if read.velocity_file is not None:
    with open(read.velocity_file, 'r') as f:
      for k, line in enumerate(f):
        velocity[k] = np.array(map(float, line.split()))
    velocity = np.reshape(velocity, (2*num_bodies, 3))


  # If scheme == mobility solve mobility problem
  if read.scheme == 'mobility':
    start_time = time.time()  
    # Get blobs coordinates
    r_vectors_blobs = multi_bodies.get_blobs_r_vectors(bodies, Nblobs)

    # Use the code to compute force-torques on bodies if a file was not given
    if read.force_file is None:
      force_torque = multi_bodies_functions.force_torque_calculator_sort_by_bodies(bodies,
                                                                                   r_vectors_blobs,
                                                                                   g = read.g, 
                                                                                   repulsion_strength_wall = read.repulsion_strength_wall, 
                                                                                   debye_length_wall = read.debye_length_wall, 
                                                                                   repulsion_strength = read.repulsion_strength, 
                                                                                   debye_length = read.debye_length, 
                                                                                   periodic_length = read.periodic_length) 

    # Set right hand side
    System_size = Nblobs * 3 + num_bodies * 6
    RHS = np.reshape(np.concatenate([slip, -force_torque]), (System_size))       
    
    # Set linear operators 
    linear_operator_partial = partial(multi_bodies.linear_operator_rigid, bodies=bodies, r_vectors=r_vectors_blobs, eta=read.eta, a=read.blob_radius)
    A = spla.LinearOperator((System_size, System_size), matvec = linear_operator_partial, dtype='float64')

    # Set preconditioner
    mobility_inv_blobs = []
    mobility_bodies = np.empty((len(bodies), 6, 6))
    # Loop over bodies
    for k, b in enumerate(bodies):
      # 1. Compute blobs mobility and invert it
      M = b.calc_mobility_blobs(read.eta, read.blob_radius)
      M_inv = np.linalg.inv(M)
      mobility_inv_blobs.append(M_inv)
      # 2. Compute body mobility
      N = b.calc_mobility_body(read.eta, read.blob_radius, M_inv = M_inv)
      mobility_bodies[k] = N

    # 4. Pack preconditioner
    PC_partial = partial(multi_bodies.block_diagonal_preconditioner, bodies=bodies, mobility_bodies=mobility_bodies, \
                           mobility_inv_blobs=mobility_inv_blobs, Nblobs=Nblobs)
    PC = spla.LinearOperator((System_size, System_size), matvec = PC_partial, dtype='float64')

    # Solve preconditioned linear system # callback=make_callback()
    (sol_precond, info_precond) = spla.gmres(A, RHS, tol=read.solver_tolerance, M=PC, maxiter=1000, restart=60) 
    
    # Extract velocities and constraint forces on blobs
    velocity = np.reshape(sol_precond[3*Nblobs: 3*Nblobs + 6*num_bodies], (num_bodies, 6))
    lambda_blobs = np.reshape(sol_precond[0: 3*Nblobs], (Nblobs, 3))

    # Save velocity
    name = read.output_name + '.velocity.dat'
    np.savetxt(name, velocity, delimiter='  ')
    print 'Time to solve mobility problem =', time.time() - start_time 

    # Plot velocity field
<<<<<<< HEAD
    if read.plot_velocity_field.size > 0: 
      print 'plot_velocity_field' 
=======
    if read.plot_velocity_field.size > 1: 
      print 'plot_velocity_field'
>>>>>>> 7ec534dc
      plot_velocity_field(read.plot_velocity_field, r_vectors_blobs, lambda_blobs, read.blob_radius, read.eta, read.output_name, read.tracer_radius,
                          mobility_vector_prod_implementation = read.mobility_vector_prod_implementation)
      
  # If scheme == resistance solve resistance problem 
  elif read.scheme == 'resistance': 
    start_time = time.time() 
    # Get blobs coordinates 
    r_vectors_blobs = multi_bodies.get_blobs_r_vectors(bodies, Nblobs) 
    
    # Calculate block-diagonal matrix K
    K = multi_bodies.calc_K_matrix(bodies, Nblobs)

    # Set right hand side
    slip += multi_bodies.K_matrix_vector_prod(bodies, velocity, Nblobs) 
    RHS = np.reshape(slip, slip.size)
    
    # Calculate mobility (M) at the blob level
    mobility_blobs = multi_bodies.mobility_blobs(r_vectors_blobs, read.eta, read.blob_radius)

    # Compute constraint forces 
    force_blobs = np.linalg.solve(mobility_blobs, RHS)

    # Compute force-torques on bodies
    force = np.reshape(multi_bodies.K_matrix_T_vector_prod(bodies, force_blobs, Nblobs), (num_bodies, 6))
    
    # Save force
    name = read.output_name + '.force.dat'
    np.savetxt(name, force, delimiter='  ')
    print 'Time to solve resistance problem =', time.time() - start_time  

    # Plot velocity field
<<<<<<< HEAD
    if read.plot_velocity_field.size > 0: 
      print 'plot_velocity_field' 
=======
    if read.plot_velocity_field.size > 1: 
      print 'plot_velocity_field'
>>>>>>> 7ec534dc
      lambda_blobs = np.reshape(force_blobs, (Nblobs, 3))
      plot_velocity_field(read.plot_velocity_field, r_vectors_blobs, lambda_blobs, read.blob_radius, read.eta, read.output_name, read.tracer_radius,
                          mobility_vector_prod_implementation = read.mobility_vector_prod_implementation)
  
  elif read.scheme == 'body_mobility': 
    start_time = time.time()
    r_vectors_blobs = multi_bodies.get_blobs_r_vectors(bodies, Nblobs)
    mobility_blobs = multi_bodies.mobility_blobs(r_vectors_blobs, read.eta, read.blob_radius)
    resistance_blobs = np.linalg.inv(mobility_blobs)
    K = multi_bodies.calc_K_matrix(bodies, Nblobs)
    resistance_bodies = np.dot(K.T, np.dot(resistance_blobs, K))
    mobility_bodies = np.linalg.pinv(np.dot(K.T, np.dot(resistance_blobs, K)))
    name = read.output_name + '.body_mobility.dat'
    np.savetxt(name, mobility_bodies, delimiter='  ')
    print 'Time to compute body mobility =', time.time() - start_time
    
  elif (read.scheme == 'plot_velocity_field' and False):
    print 'plot_velocity_field'
    # Compute slip 

    # Compute forces

    # Solve mobility problem

    # Compute velocity field
<<<<<<< HEAD
=======



>>>>>>> 7ec534dc

  print '\n\n\n# End'



<|MERGE_RESOLUTION|>--- conflicted
+++ resolved
@@ -13,21 +13,6 @@
 from functools import partial
 import sys
 import time
-<<<<<<< HEAD
-sys.path.append('../')
-
-import multi_bodies_functions
-import multi_bodies
-from mobility import mobility as mob
-from quaternion_integrator.quaternion import Quaternion
-from quaternion_integrator.quaternion_integrator_multi_bodies import QuaternionIntegrator
-from body import body 
-from read_input import read_input
-from read_input import read_vertex_file
-from read_input import read_clones_file
-import visit.visit_writer as visit_writer
-=======
->>>>>>> 7ec534dc
 
 # Find project functions
 found_functions = False
@@ -74,10 +59,6 @@
   This function plots the velocity field to a grid. 
   '''
   # Prepare grid values
-<<<<<<< HEAD
-=======
-  print grid.shape
->>>>>>> 7ec534dc
   grid = np.reshape(grid, (3,3)).T
   grid_length = grid[1] - grid[0]
   grid_points = np.array(grid[2], dtype=np.int32)
@@ -88,12 +69,8 @@
   grid_x = np.array([grid[0,0] + dx_grid[0] * (x+0.5) for x in range(grid_points[0])])
   grid_y = np.array([grid[0,1] + dx_grid[1] * (x+0.5) for x in range(grid_points[1])])
   grid_z = np.array([grid[0,2] + dx_grid[2] * (x+0.5) for x in range(grid_points[2])])
-<<<<<<< HEAD
-  xx, yy, zz = np.meshgrid(grid_x, grid_y, grid_z)
-=======
   # Be aware, x is the fast axis.
   zz, yy, xx = np.meshgrid(grid_z, grid_y, grid_x, indexing = 'ij')
->>>>>>> 7ec534dc
   grid_coor = np.zeros((num_points, 3))
   grid_coor[:,0] = np.reshape(xx, xx.size)
   grid_coor[:,1] = np.reshape(yy, yy.size)
@@ -297,13 +274,8 @@
     print 'Time to solve mobility problem =', time.time() - start_time 
 
     # Plot velocity field
-<<<<<<< HEAD
-    if read.plot_velocity_field.size > 0: 
-      print 'plot_velocity_field' 
-=======
     if read.plot_velocity_field.size > 1: 
       print 'plot_velocity_field'
->>>>>>> 7ec534dc
       plot_velocity_field(read.plot_velocity_field, r_vectors_blobs, lambda_blobs, read.blob_radius, read.eta, read.output_name, read.tracer_radius,
                           mobility_vector_prod_implementation = read.mobility_vector_prod_implementation)
       
@@ -335,13 +307,8 @@
     print 'Time to solve resistance problem =', time.time() - start_time  
 
     # Plot velocity field
-<<<<<<< HEAD
-    if read.plot_velocity_field.size > 0: 
-      print 'plot_velocity_field' 
-=======
     if read.plot_velocity_field.size > 1: 
       print 'plot_velocity_field'
->>>>>>> 7ec534dc
       lambda_blobs = np.reshape(force_blobs, (Nblobs, 3))
       plot_velocity_field(read.plot_velocity_field, r_vectors_blobs, lambda_blobs, read.blob_radius, read.eta, read.output_name, read.tracer_radius,
                           mobility_vector_prod_implementation = read.mobility_vector_prod_implementation)
@@ -367,12 +334,6 @@
     # Solve mobility problem
 
     # Compute velocity field
-<<<<<<< HEAD
-=======
-
-
-
->>>>>>> 7ec534dc
 
   print '\n\n\n# End'
 
