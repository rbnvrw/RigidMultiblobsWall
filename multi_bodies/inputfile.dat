# Select mobility or resistance problem
scheme                                 mobility

# Define implementation to compute the blobs mobility 
<<<<<<< HEAD
mobility_blobs_implementation	         python  # Options: python, C++
mobility_vector_prod_implementation      python  # Options: python, C++, pycuda
=======
mobility_blobs_implementation          python  # Options: python, C++
mobility_vector_prod_implementation    python  # Options: python, C++, pycuda
>>>>>>> 7ec534dc

# Set viscosity, gravity and blob radius
eta                                    1.0 
g                                      0.0 
blob_radius                            0.25
solver_tolerance                       1e-08

# Set output name
output_name                            data/run.mobility

# Input files
<<<<<<< HEAD
force_file				 force.dat
#velocity_file				 velocity.dat

# Save more info
save_body_mobility			 False
save_blobs_mobility			 False

structure	Structures/boomerang_N_15.vertex Structures/boomerang_N_15.clones
structure	Structures/shell_N_42_Rg_0_225.vertex Structures/shell_N_42_Rg_0_225.clones

=======
force_file                             force.dat
#velocity_file                         velocity.dat

# Save more info
save_body_mobility                     False
save_blobs_mobility                    False

structure Structures/boomerang_N_15.vertex Structures/boomerang_N_15.clones
structure Structures/shell_N_42_Rg_0_225.vertex Structures/shell_N_42_Rg_0_225.clones

>>>>>>> 7ec534dc



<|MERGE_RESOLUTION|>--- conflicted
+++ resolved
@@ -2,13 +2,8 @@
 scheme                                 mobility
 
 # Define implementation to compute the blobs mobility 
-<<<<<<< HEAD
-mobility_blobs_implementation	         python  # Options: python, C++
-mobility_vector_prod_implementation      python  # Options: python, C++, pycuda
-=======
 mobility_blobs_implementation          python  # Options: python, C++
 mobility_vector_prod_implementation    python  # Options: python, C++, pycuda
->>>>>>> 7ec534dc
 
 # Set viscosity, gravity and blob radius
 eta                                    1.0 
@@ -20,18 +15,6 @@
 output_name                            data/run.mobility
 
 # Input files
-<<<<<<< HEAD
-force_file				 force.dat
-#velocity_file				 velocity.dat
-
-# Save more info
-save_body_mobility			 False
-save_blobs_mobility			 False
-
-structure	Structures/boomerang_N_15.vertex Structures/boomerang_N_15.clones
-structure	Structures/shell_N_42_Rg_0_225.vertex Structures/shell_N_42_Rg_0_225.clones
-
-=======
 force_file                             force.dat
 #velocity_file                         velocity.dat
 
@@ -42,7 +25,7 @@
 structure Structures/boomerang_N_15.vertex Structures/boomerang_N_15.clones
 structure Structures/shell_N_42_Rg_0_225.vertex Structures/shell_N_42_Rg_0_225.clones
 
->>>>>>> 7ec534dc
 
 
 
+
