--- conflicted
+++ resolved
@@ -42,13 +42,6 @@
 
 resolution = 1
 shape = 'rod'   # 'rod' or 'shell'
-
-<<<<<<< HEAD
-=======
-resolution = 3
-print "resolution = ", resolution
->>>>>>> 48e2e6c2
-# Parameters.  Units are um, s, mg.
 
 # TO ADD AN IF STATEMENT TO CHOSE BETWEEN SHELLS AND CYLINDERS
 if shape == 'rod':
@@ -82,7 +75,8 @@
   elif resolution == 5: 
     A = 0.007783085222670 # 642 blobs
     Nblobs_per_rod = 2562
-  
+
+# Parameters.  Units are um, s, mg.  
 # Diameter of the blobs
 DIAM_BLOB = 2.0*A  
 # Geometric diameter of the rod
